--- conflicted
+++ resolved
@@ -190,11 +190,7 @@
 
 @media (min-width: 960px) {
   .bt-savings-body {
-<<<<<<< HEAD
-    grid-template-columns: minmax(0, 1fr) minmax(420px, 1.1fr);
-=======
     grid-template-columns: minmax(0, 1.1fr) minmax(0, 0.9fr);
->>>>>>> b199854e
     align-items: start;
     gap: var(--space-6);
   }
