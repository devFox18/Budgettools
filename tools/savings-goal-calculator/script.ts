/*
 * BudgetTools Savings Goal Calculator
 * All calculations happen on the client.
 */

type CalculatorMode = 'time' | 'monthly';
type CompoundingFrequency = 'monthly' | 'quarterly' | 'yearly';
type SupportedCurrency = 'EUR' | 'USD' | 'GBP';

interface ProjectionRow {
  monthIndex: number;
  date: Date;
  startingBalance: number;
  contribution: number;
  interestEarned: number;
  endingBalance: number;
}

interface InflationBreakdown {
  realGoalValue: number;
  realEndingBalance: number;
  realContributions: number;
  realInterest: number;
}

export interface CalculatedSummary {
  mode: CalculatorMode;
  months: number;
  finishDate?: Date;
  requiredMonthlyContribution?: number;
  totalContributions: number;
  totalInterest: number;
  projection: ProjectionRow[];
  inflation?: InflationBreakdown;
}

export interface SavingsCalculatorProps {
  mode?: CalculatorMode;
  defaultCurrency?: SupportedCurrency;
  defaultLocale?: string;
  onCalculated?(summary: CalculatedSummary | null): void;
}

interface CalculatorState {
  mode: CalculatorMode;
  goalAmount: number | null;
  currentSavings: number;
  monthlyContribution: number | null;
  targetDate: string;
  apr: number;
  compounding: CompoundingFrequency;
  inflationRate: number | null;
  currency: SupportedCurrency;
  locale: string;
  rememberInputs: boolean;
}

interface ModeAResult extends CalculatedSummary {
  mode: 'time';
  finishDate: Date;
  months: number;
  requiredMonthlyContribution?: number;
}

interface ModeBResult extends CalculatedSummary {
  mode: 'monthly';
  requiredMonthlyContribution: number;
}

interface ScenarioInput {
  mode: CalculatorMode;
  goalAmount: number;
  currentSavings: number;
  monthlyContribution?: number | null;
  targetDate?: Date | null;
  apr: number;
  compounding: CompoundingFrequency;
  inflationRate?: number | null;
  startDate?: Date;
}

const STORAGE_KEY = 'bt-savings-calculator';
const MAX_MONTHS = 600; // 50 years
const PREVIEW_ROW_COUNT = 6;

const DEFAULT_STATE: CalculatorState = {
  mode: 'time',
  goalAmount: null,
  currentSavings: 0,
  monthlyContribution: null,
  targetDate: '',
  apr: 0,
  compounding: 'monthly',
  inflationRate: null,
  currency: 'EUR',
  locale: 'nl-NL',
  rememberInputs: false,
};

const LOCALES = [
  'nl-NL',
  'en-US',
  'en-GB',
  'de-DE',
  'fr-FR',
  'es-ES',
];

const CURRENCIES: SupportedCurrency[] = ['EUR', 'USD', 'GBP'];

function clampNumber(value: number, min: number, max: number): number {
  return Math.min(Math.max(value, min), max);
}

function safeParseNumber(value: string): number | null {
  if (value === '') {
    return null;
  }
  const normalised = value.replace(/[^0-9,\.\-]/g, '').replace(',', '.');
  if (normalised === '' || normalised === '-' || normalised === '.') {
    return null;
  }
  const parsed = Number(normalised);
  return Number.isFinite(parsed) ? parsed : null;
}

function addMonths(date: Date, count: number): Date {
  const copy = new Date(date.getTime());
  const day = copy.getDate();
  copy.setDate(1);
  copy.setMonth(copy.getMonth() + count);
  const lastDay = new Date(copy.getFullYear(), copy.getMonth() + 1, 0).getDate();
  copy.setDate(Math.min(day, lastDay));
  return copy;
}

function monthsBetween(start: Date, end: Date): number {
  const startMonth = new Date(start.getFullYear(), start.getMonth(), 1);
  const endMonth = new Date(end.getFullYear(), end.getMonth(), 1);
  const diff = (endMonth.getFullYear() - startMonth.getFullYear()) * 12 + (endMonth.getMonth() - startMonth.getMonth());
  return diff;
}

export function computeMonthlyRate(aprPercent: number, frequency: CompoundingFrequency): number {
  const aprDecimal = Math.max(aprPercent, 0) / 100;
  if (aprDecimal === 0) {
    return 0;
  }
  const periodsPerYear = frequency === 'monthly' ? 12 : frequency === 'quarterly' ? 4 : 1;
  return Math.pow(1 + aprDecimal / periodsPerYear, 1 / periodsPerYear) - 1;
}

export function computeMonthlyInflation(ratePercent: number | null): number | null {
  if (ratePercent === null) {
    return null;
  }
  const decimal = Math.max(ratePercent, 0) / 100;
  if (decimal === 0) {
    return 0;
  }
  return Math.pow(1 + decimal, 1 / 12) - 1;
}

function escapePdfText(value: string): string {
  return value.replace(/\\/g, '\\\\').replace(/\(/g, '\\(').replace(/\)/g, '\\)');
}

function buildPdf(summaryLines: string[]): Blob {
  const header = '%PDF-1.4\n';
  const objects: string[] = [];
  const textLines = ['BT', '/F1 12 Tf', '14 TL', '1 0 0 1 50 800 Tm'];
  summaryLines.forEach((line, index) => {
    textLines.push(`(${escapePdfText(line)}) Tj`);
    if (index < summaryLines.length - 1) {
      textLines.push('T*');
    }
  });
  textLines.push('ET');
  const textStream = textLines.join('\n');
  const streamContent = `BT\n/F1 12 Tf\n14 TL\n1 0 0 1 50 800 Tm\n${summaryLines
    .map((line, idx) => `(${escapePdfText(line)}) Tj${idx < summaryLines.length - 1 ? '\nT*' : ''}`)
    .join('\n')}\nET`;
  const length = streamContent.length;
  const xref: string[] = [];
  const objectOffsets: number[] = [];
  let body = header;
  const pushObject = (definition: string) => {
    objectOffsets.push(body.length);
    body += definition + '\n';
  };
  pushObject('1 0 obj << /Type /Catalog /Pages 2 0 R >> endobj');
  pushObject('2 0 obj << /Type /Pages /Kids [3 0 R] /Count 1 >> endobj');
  pushObject('3 0 obj << /Type /Page /Parent 2 0 R /MediaBox [0 0 595 842] /Contents 4 0 R /Resources << /Font << /F1 5 0 R >> >> >> endobj');
  pushObject(`4 0 obj << /Length ${length} >> stream\n${streamContent}\nendstream endobj`);
  pushObject('5 0 obj << /Type /Font /Subtype /Type1 /BaseFont /Helvetica >> endobj');
  const xrefOffset = body.length;
  body += 'xref\n0 6\n0000000000 65535 f \n';
  objectOffsets.forEach((offset) => {
    const padded = offset.toString().padStart(10, '0');
    body += `${padded} 00000 n \n`;
  });
  body += 'trailer << /Size 6 /Root 1 0 R >>\nstartxref\n';
  body += `${xrefOffset}\n%%EOF`;
  return new Blob([body], { type: 'application/pdf' });
}

function buildCsv(summaryLines: string[], projection: ProjectionRow[], locale: string): Blob {
  const dateFormatter = new Intl.DateTimeFormat(locale, { year: 'numeric', month: 'short' });
  const rows: string[][] = [];
  summaryLines.forEach((line) => {
    rows.push([line]);
  });
  rows.push([]);
  rows.push(['Month', 'Date', 'Starting Balance', 'Contribution', 'Interest', 'Ending Balance']);
  projection.forEach((row) => {
    rows.push([
      (row.monthIndex + 1).toString(),
      dateFormatter.format(row.date),
      row.startingBalance.toFixed(2),
      row.contribution.toFixed(2),
      row.interestEarned.toFixed(2),
      row.endingBalance.toFixed(2),
    ]);
  });
  const csvContent = '\ufeff' + rows.map((cols) => cols.map((c) => `"${c.replace(/"/g, '""')}"`).join(',')).join('\n');
  return new Blob([csvContent], { type: 'text/csv' });
}

function formatCurrency(value: number, locale: string, currency: SupportedCurrency): string {
  return new Intl.NumberFormat(locale, { style: 'currency', currency }).format(value);
}

function describeDuration(months: number, locale: string): string {
  const years = Math.floor(months / 12);
  const remainingMonths = months % 12;
  const parts: string[] = [];
  if (years > 0) {
    parts.push(`${years} ${years === 1 ? 'year' : 'years'}`);
  }
  if (remainingMonths > 0) {
    parts.push(`${remainingMonths} ${remainingMonths === 1 ? 'month' : 'months'}`);
  }
  if (parts.length === 0) {
    return '0 months';
  }
  return parts.join(' ');
}

function summariseProjection(
  projection: ProjectionRow[],
  totalContributions: number,
  totalInterest: number,
  locale: string,
  currency: SupportedCurrency,
  finishDate?: Date,
  requiredMonthlyContribution?: number,
  mode: CalculatorMode = 'time',
  inflation?: InflationBreakdown
): string[] {
  const summaryLines: string[] = [];
  summaryLines.push(`Mode: ${mode === 'time' ? 'Time to reach goal' : 'Monthly savings needed'}`);
  if (finishDate) {
    const dateFormatter = new Intl.DateTimeFormat(locale, { year: 'numeric', month: 'long', day: 'numeric' });
    summaryLines.push(`Projected finish date: ${dateFormatter.format(finishDate)}`);
  }
  if (requiredMonthlyContribution !== undefined) {
    summaryLines.push(`Required monthly savings: ${formatCurrency(requiredMonthlyContribution, locale, currency)}`);
  }
  summaryLines.push(`Total contributions: ${formatCurrency(totalContributions, locale, currency)}`);
  summaryLines.push(`Total interest: ${formatCurrency(totalInterest, locale, currency)}`);
  if (inflation) {
    summaryLines.push(`Real (today's money) finish: ${formatCurrency(inflation.realEndingBalance, locale, currency)}`);
    summaryLines.push(`Real contributions: ${formatCurrency(inflation.realContributions, locale, currency)}`);
    summaryLines.push(`Real interest: ${formatCurrency(inflation.realInterest, locale, currency)}`);
  }
  return summaryLines;
}

function resolveInflation(
  goalAmount: number,
  endingBalance: number,
  inflationMonthlyRate: number | null,
  months: number,
  totalContributions: number,
  totalInterest: number
): InflationBreakdown | undefined {
  if (inflationMonthlyRate === null || months === undefined) {
    return undefined;
  }
  const divisor = Math.pow(1 + (inflationMonthlyRate || 0), months);
  if (divisor === 0) {
    return undefined;
  }
  const realEnding = endingBalance / divisor;
  const realContributions = totalContributions / divisor;
  const realInterest = totalInterest / divisor;
  const realGoal = goalAmount / divisor;
  return {
    realGoalValue: realGoal,
    realEndingBalance: realEnding,
    realContributions,
    realInterest,
  };
}

function accumulate(projection: ProjectionRow[]): { totalContributions: number; totalInterest: number } {
  let totalContributions = 0;
  let totalInterest = 0;
  projection.forEach((row) => {
    totalContributions += row.contribution;
    totalInterest += row.interestEarned;
  });
  return {
    totalContributions,
    totalInterest,
  };
}

function generateProjection(
  months: number,
  startingBalance: number,
  monthlyContribution: number,
  monthlyRate: number,
  goal: number,
  startDate: Date,
  allowOverGoal = false
): ProjectionRow[] {
  const rows: ProjectionRow[] = [];
  let balance = startingBalance;
  for (let month = 0; month < months; month++) {
    const date = addMonths(startDate, month + 1);
    const interest = balance * monthlyRate;
    let contribution = monthlyContribution;
    if (!allowOverGoal && goal > 0) {
      const projected = balance + interest + contribution;
      if (projected > goal) {
        contribution = Math.max(0, goal - (balance + interest));
      }
    }
    const endingBalance = balance + interest + contribution;
    rows.push({
      monthIndex: month,
      date,
      startingBalance: balance,
      contribution,
      interestEarned: interest,
      endingBalance,
    });
    balance = endingBalance;
    if (!allowOverGoal && balance >= goal) {
      break;
    }
  }
  return rows;
}

function solveMonths(goal: number, current: number, monthlyContribution: number, monthlyRate: number): number | null {
  if (goal <= current) {
    return 0;
  }
  if (monthlyRate === 0) {
    if (monthlyContribution <= 0) {
      return null;
    }
    return Math.ceil((goal - current) / monthlyContribution);
  }
  if (monthlyContribution === 0) {
    if (current <= 0) {
      return null;
    }
    const ratio = goal / current;
    if (ratio <= 1) {
      return 0;
    }
    const months = Math.log(ratio) / Math.log(1 + monthlyRate);
    if (!Number.isFinite(months)) {
      return null;
    }
    return Math.max(0, Math.ceil(months));
  }
  const numerator = goal * monthlyRate + monthlyContribution;
  const denominator = current * monthlyRate + monthlyContribution;
  if (numerator <= 0 || denominator <= 0) {
    return null;
  }
  const months = Math.log(numerator / denominator) / Math.log(1 + monthlyRate);
  if (!Number.isFinite(months) || months < 0) {
    return null;
  }
  return Math.ceil(months);
}

function solveContribution(goal: number, current: number, months: number, monthlyRate: number): number | null {
  if (months <= 0) {
    return null;
  }
  if (goal <= current) {
    return 0;
  }
  if (monthlyRate === 0) {
    return Math.max(0, (goal - current) / months);
  }
  const pow = Math.pow(1 + monthlyRate, months);
  const denominator = (pow - 1) / monthlyRate;
  if (denominator === 0) {
    return null;
  }
  const numerator = goal - current * pow;
  const result = numerator / denominator;
  if (!Number.isFinite(result) || result < 0) {
    return null;
  }
  return result;
}

function parseTargetDate(value: string): Date | null {
  if (!value) return null;
  const [yearStr, monthStr] = value.split('-');
  const year = Number(yearStr);
  const month = Number(monthStr);
  if (!Number.isFinite(year) || !Number.isFinite(month)) {
    return null;
  }
  return new Date(year, month - 1, 1);
}

export function calculateSavingsScenario(input: ScenarioInput): ModeAResult | ModeBResult | null {
  const today = input.startDate ?? new Date();
  const goal = input.goalAmount;
  const current = input.currentSavings;
  const monthlyRate = computeMonthlyRate(input.apr, input.compounding);
  const inflationMonthlyRate = computeMonthlyInflation(input.inflationRate ?? null);

  if (goal <= current) {
    const inflation = resolveInflation(goal, current, inflationMonthlyRate, 0, 0, 0);
    if (input.mode === 'time') {
      return {
        mode: 'time',
        months: 0,
        finishDate: today,
        totalContributions: 0,
        totalInterest: 0,
        projection: [],
        inflation,
      };
    }
    return {
      mode: 'monthly',
      months: 0,
      requiredMonthlyContribution: 0,
      totalContributions: 0,
      totalInterest: 0,
      projection: [],
      inflation,
    };
  }

  if (input.mode === 'time') {
    const monthlyContribution = input.monthlyContribution ?? 0;
    if (monthlyRate === 0 && monthlyContribution <= 0) {
      return null;
    }
    const monthsNeeded = solveMonths(goal, current, monthlyContribution, monthlyRate);
    if (monthsNeeded === null || monthsNeeded > MAX_MONTHS) {
      return null;
    }
    const projection = generateProjection(monthsNeeded, current, monthlyContribution, monthlyRate, goal, today);
    const finishDate = addMonths(today, monthsNeeded);
    const totals = accumulate(projection);
    const inflation = resolveInflation(goal, projection[projection.length - 1]?.endingBalance ?? current, inflationMonthlyRate, monthsNeeded, totals.totalContributions, totals.totalInterest);
    return {
      mode: 'time',
      months: monthsNeeded,
      finishDate,
      totalContributions: totals.totalContributions,
      totalInterest: totals.totalInterest,
      projection,
      inflation,
    };
  }

  const targetDate = input.targetDate;
  if (!targetDate) {
    return null;
  }
  const monthsUntilTarget = monthsBetween(today, targetDate);
  if (monthsUntilTarget <= 0 || monthsUntilTarget > MAX_MONTHS) {
    return null;
  }
  const monthlyContribution = solveContribution(goal, current, monthsUntilTarget, monthlyRate);
  if (monthlyContribution === null) {
    return null;
  }
  const projection = generateProjection(monthsUntilTarget, current, monthlyContribution, monthlyRate, goal, today, true);
  const totals = accumulate(projection);
  const inflation = resolveInflation(goal, projection[projection.length - 1]?.endingBalance ?? current, inflationMonthlyRate, monthsUntilTarget, totals.totalContributions, totals.totalInterest);
  return {
    mode: 'monthly',
    months: monthsUntilTarget,
    requiredMonthlyContribution: monthlyContribution,
    totalContributions: totals.totalContributions,
    totalInterest: totals.totalInterest,
    projection,
    finishDate: targetDate,
    inflation,
  };
}

class SavingsCalculatorUI {
  private container: HTMLElement;
  private props: SavingsCalculatorProps;
  private state: CalculatorState;
  private resultSummary: CalculatedSummary | null = null;
  private showAllRows = false;
  private root!: HTMLElement;
  private summaryRegion!: HTMLElement;
  private summaryAnnouncer!: HTMLElement;
<<<<<<< HEAD
  private summaryCard!: HTMLElement;
=======
>>>>>>> 92eb509e
  private tableBody!: HTMLElement;
  private showAllButton!: HTMLButtonElement;
  private messageRegion!: HTMLElement;
  private rememberToggle!: HTMLInputElement;
  private resultsColumn!: HTMLElement;
  private mobileSummaryRegion!: HTMLElement;
  private mobileSummaryCard!: HTMLElement;

  constructor(container: HTMLElement, props: SavingsCalculatorProps) {
    this.container = container;
    this.props = props;
    this.state = this.loadState(props);
    this.buildUI();
    this.populateFields();
    this.calculate();
  }

  private loadState(props: SavingsCalculatorProps): CalculatorState {
    const base: CalculatorState = { ...DEFAULT_STATE };
    if (props.mode) {
      base.mode = props.mode;
    }
    if (props.defaultCurrency) {
      base.currency = props.defaultCurrency;
    }
    if (props.defaultLocale) {
      base.locale = props.defaultLocale;
    }
    try {
      const stored = localStorage.getItem(STORAGE_KEY);
      if (stored) {
        const parsed = JSON.parse(stored) as Partial<CalculatorState>;
        Object.assign(base, parsed);
      }
    } catch (error) {
      // Ignore storage errors
    }
    return base;
  }

  private persistState(): void {
    if (!this.state.rememberInputs) {
      try {
        localStorage.removeItem(STORAGE_KEY);
      } catch (error) {
        // ignore
      }
      return;
    }
    try {
      localStorage.setItem(STORAGE_KEY, JSON.stringify(this.state));
    } catch (error) {
      // ignore persistence errors
    }
  }

  private buildUI(): void {
    this.root = document.createElement('section');
    this.root.className = 'bt-savings-card';
    this.root.innerHTML = `
      <header class="bt-savings-header">
        <div class="bt-savings-header__intro">
          <div>
            <h2>Savings goal calculator</h2>
            <p class="bt-demo__lede">Switch between finding out how long it may take to reach your goal or the monthly amount needed by a target date.</p>
          </div>
          <div class="bt-mode-toggle" role="group" aria-label="Calculation mode">
            <button type="button" data-mode="time" aria-pressed="false">Time to reach goal</button>
            <button type="button" data-mode="monthly" aria-pressed="false">Monthly savings by date</button>
          </div>
        </div>
        <section class="bt-summary-card" id="bt-summary-card" aria-labelledby="bt-summary-heading">
          <div class="bt-summary-card__header">
            <h3 id="bt-summary-heading">Results summary</h3>
            <p class="bt-summary-card__subtitle">We refresh your plan after each calculation.</p>
          </div>
          <div id="bt-summary" class="bt-summary" role="region" aria-live="polite" aria-atomic="true" tabindex="-1"></div>
          <p class="sr-only" id="bt-summary-announcer" aria-live="polite"></p>
        </section>
      </header>
      <div class="bt-savings-body">
        <div class="bt-form-column">
          <div class="bt-mobile-summary" id="bt-mobile-summary" aria-live="polite" data-has-results="false">
            <div class="bt-mobile-summary__card" tabindex="-1">
              <p class="bt-mobile-summary__placeholder">Your results summary will appear here after you calculate.</p>
            </div>
          </div>
          <form class="bt-grid" novalidate>
            <div class="bt-field">
              <label for="goalAmount">Goal amount</label>
              <input id="goalAmount" name="goalAmount" type="number" inputmode="decimal" min="0" step="0.01" class="bt-input" placeholder="10000" />
            </div>
            <div class="bt-field">
              <label for="currentSavings">Current savings</label>
              <input id="currentSavings" name="currentSavings" type="number" inputmode="decimal" min="0" step="0.01" class="bt-input" placeholder="0" />
            </div>
            <div class="bt-field" data-field="monthlyContribution">
              <label for="monthlyContribution">Monthly contribution</label>
              <input id="monthlyContribution" name="monthlyContribution" type="number" inputmode="decimal" min="0" step="0.01" class="bt-input" placeholder="250" />
              <small>Required for time-to-goal calculations.</small>
            </div>
            <div class="bt-field" data-field="targetDate">
              <label for="targetDate">Target date</label>
              <input id="targetDate" name="targetDate" type="month" class="bt-input" />
              <small>Required for target-date calculations.</small>
            </div>
            <div class="bt-field">
              <label for="apr">Annual interest rate (APR %)</label>
              <input id="apr" name="apr" type="number" inputmode="decimal" min="0" max="50" step="0.01" class="bt-input" placeholder="3" />
            </div>
            <div class="bt-field">
              <label for="compounding">Compounding frequency</label>
              <select id="compounding" name="compounding" class="bt-input">
                <option value="monthly">Monthly</option>
                <option value="quarterly">Quarterly</option>
                <option value="yearly">Yearly</option>
              </select>
            </div>
            <div class="bt-field">
              <label for="inflation">Inflation rate (optional %)</label>
              <input id="inflation" name="inflation" type="number" inputmode="decimal" min="0" max="20" step="0.01" class="bt-input" placeholder="2" />
            </div>
            <div class="bt-field">
              <label for="currency">Currency</label>
              <select id="currency" name="currency" class="bt-input"></select>
            </div>
            <div class="bt-field">
              <label for="locale">Locale</label>
              <select id="locale" name="locale" class="bt-input"></select>
            </div>
            <div class="bt-remember">
              <input type="checkbox" id="rememberInputs" />
              <label for="rememberInputs">Remember my last inputs on this device</label>
            </div>
            <div class="bt-form-actions">
              <button type="submit" class="bt-submit">Calculate</button>
            </div>
          </form>
          <div id="bt-message" class="bt-message" aria-live="polite"></div>
        </div>
<<<<<<< HEAD
        <aside class="bt-results-column" id="bt-results" aria-labelledby="bt-details-heading">
          <section class="bt-results-card">
            <div class="bt-results-header">
              <h3 id="bt-details-heading">Detailed results</h3>
              <p class="bt-results-subtitle">Download, copy, or explore the milestones below.</p>
            </div>
=======
        <aside class="bt-results-column" id="bt-results" aria-labelledby="bt-results-heading">
          <section class="bt-results-card">
            <div class="bt-results-header">
              <h3 id="bt-results-heading">Results summary</h3>
              <p class="bt-results-subtitle">We refresh your plan after each calculation.</p>
            </div>
            <div id="bt-summary" class="bt-summary" role="region" aria-live="polite" aria-atomic="true" tabindex="-1"></div>
            <p class="sr-only" id="bt-summary-announcer" aria-live="polite"></p>
>>>>>>> 92eb509e
            <div class="bt-actions">
              <button type="button" class="bt-button" data-action="reset">Reset</button>
              <button type="button" class="bt-button" data-action="copy">Copy results</button>
              <button type="button" class="bt-button" data-action="download-pdf">Download PDF</button>
              <button type="button" class="bt-button" data-action="download-csv">Download CSV</button>
            </div>
            <div class="bt-results-details" id="bt-results-details">
              <div class="bt-table-wrapper">
                <table class="bt-projection-table">
                  <thead>
                    <tr>
                      <th scope="col">Month</th>
                      <th scope="col">Date</th>
                      <th scope="col">Starting balance</th>
                      <th scope="col">Contribution</th>
                      <th scope="col">Interest</th>
                      <th scope="col">Ending balance</th>
                    </tr>
                  </thead>
                  <tbody id="bt-table-body"></tbody>
                </table>
              </div>
              <button type="button" class="bt-button" data-action="toggle-rows" aria-expanded="false">View full schedule</button>
              <p class="bt-footer">BudgetTools — calculations run in your browser. No data stored. Estimates only. Returns are not guaranteed.</p>
            </div>
          </section>
        </aside>
      </div>
    `;
    this.container.innerHTML = '';
    this.container.appendChild(this.root);

    this.summaryRegion = this.root.querySelector('#bt-summary') as HTMLElement;
    this.summaryAnnouncer = this.root.querySelector('#bt-summary-announcer') as HTMLElement;
<<<<<<< HEAD
    this.summaryCard = this.root.querySelector('#bt-summary-card') as HTMLElement;
=======
>>>>>>> 92eb509e
    this.tableBody = this.root.querySelector('#bt-table-body') as HTMLElement;
    this.showAllButton = this.root.querySelector('[data-action="toggle-rows"]') as HTMLButtonElement;
    this.messageRegion = this.root.querySelector('#bt-message') as HTMLElement;
    this.rememberToggle = this.root.querySelector('#rememberInputs') as HTMLInputElement;
    this.resultsColumn = this.root.querySelector('.bt-results-column') as HTMLElement;
    this.mobileSummaryRegion = this.root.querySelector('#bt-mobile-summary') as HTMLElement;
    this.mobileSummaryCard = this.mobileSummaryRegion.querySelector('.bt-mobile-summary__card') as HTMLElement;

    const modeButtons = Array.from(this.root.querySelectorAll<HTMLButtonElement>('.bt-mode-toggle button'));
    modeButtons.forEach((btn) => {
      btn.addEventListener('click', () => {
        const mode = btn.dataset.mode as CalculatorMode;
        if (mode !== this.state.mode) {
          this.state.mode = mode;
          this.showAllRows = false;
          this.updateModeToggle();
          this.persistState();
          this.calculate();
        }
      });
    });

    const currencySelect = this.root.querySelector<HTMLSelectElement>('#currency');
    CURRENCIES.forEach((currency) => {
      const option = document.createElement('option');
      option.value = currency;
      option.textContent = currency;
      currencySelect?.appendChild(option);
    });

    const localeSelect = this.root.querySelector<HTMLSelectElement>('#locale');
    LOCALES.forEach((locale) => {
      const option = document.createElement('option');
      option.value = locale;
      option.textContent = locale;
      localeSelect?.appendChild(option);
    });

    const form = this.root.querySelector('form');
    form?.addEventListener('input', (event) => this.handleInput(event));
    form?.addEventListener('change', (event) => this.handleInput(event));
    form?.addEventListener('submit', (event) => {
      event.preventDefault();
      this.calculate({ focus: true });
    });

    this.rememberToggle.addEventListener('change', () => {
      this.state.rememberInputs = this.rememberToggle.checked;
      this.persistState();
    });

    const actionButtons = Array.from(this.root.querySelectorAll<HTMLButtonElement>('.bt-actions .bt-button'));
    actionButtons.forEach((button) => {
      button.addEventListener('click', () => {
        const action = button.dataset.action;
        this.handleAction(action ?? '');
      });
    });

    this.showAllButton.addEventListener('click', () => {
      this.showAllRows = !this.showAllRows;
      this.renderProjection();
    });

    this.updateModeToggle();
  }

  private populateFields(): void {
    const goalField = this.root.querySelector<HTMLInputElement>('#goalAmount');
    const currentField = this.root.querySelector<HTMLInputElement>('#currentSavings');
    const monthlyField = this.root.querySelector<HTMLInputElement>('#monthlyContribution');
    const targetField = this.root.querySelector<HTMLInputElement>('#targetDate');
    const aprField = this.root.querySelector<HTMLInputElement>('#apr');
    const inflationField = this.root.querySelector<HTMLInputElement>('#inflation');
    const compoundingField = this.root.querySelector<HTMLSelectElement>('#compounding');
    const currencyField = this.root.querySelector<HTMLSelectElement>('#currency');
    const localeField = this.root.querySelector<HTMLSelectElement>('#locale');

    if (goalField && this.state.goalAmount !== null) goalField.value = String(this.state.goalAmount);
    if (currentField) currentField.value = String(this.state.currentSavings ?? 0);
    if (monthlyField && this.state.monthlyContribution !== null) monthlyField.value = String(this.state.monthlyContribution);
    if (targetField && this.state.targetDate) targetField.value = this.state.targetDate;
    if (aprField) aprField.value = String(this.state.apr ?? 0);
    if (inflationField && this.state.inflationRate !== null) inflationField.value = String(this.state.inflationRate);
    if (compoundingField) compoundingField.value = this.state.compounding;
    if (currencyField) currencyField.value = this.state.currency;
    if (localeField) localeField.value = this.state.locale;
    this.rememberToggle.checked = this.state.rememberInputs;
    this.toggleFieldVisibility();
  }

  private updateModeToggle(): void {
    const modeButtons = Array.from(this.root.querySelectorAll<HTMLButtonElement>('.bt-mode-toggle button'));
    modeButtons.forEach((btn) => {
      const pressed = btn.dataset.mode === this.state.mode;
      btn.setAttribute('aria-pressed', pressed ? 'true' : 'false');
    });
    this.toggleFieldVisibility();
  }

  private toggleFieldVisibility(): void {
    const monthlyField = this.root.querySelector('[data-field="monthlyContribution"]') as HTMLElement;
    const targetField = this.root.querySelector('[data-field="targetDate"]') as HTMLElement;
    if (monthlyField) {
      monthlyField.style.display = this.state.mode === 'time' ? 'flex' : 'none';
    }
    if (targetField) {
      targetField.style.display = this.state.mode === 'monthly' ? 'flex' : 'none';
    }
  }

  private handleInput(event: Event): void {
    const target = event.target as HTMLInputElement | HTMLSelectElement;
    if (!target) return;
    const { name, value } = target;
    switch (name) {
      case 'goalAmount':
        this.state.goalAmount = clampNumber(safeParseNumber(value) ?? 0, 0, Number.MAX_SAFE_INTEGER);
        break;
      case 'currentSavings':
        this.state.currentSavings = clampNumber(safeParseNumber(value) ?? 0, 0, Number.MAX_SAFE_INTEGER);
        break;
      case 'monthlyContribution':
        this.state.monthlyContribution = clampNumber(safeParseNumber(value) ?? 0, 0, Number.MAX_SAFE_INTEGER);
        break;
      case 'targetDate':
        this.state.targetDate = value;
        break;
      case 'apr':
        this.state.apr = clampNumber(safeParseNumber(value) ?? 0, 0, 50);
        break;
      case 'inflation':
        this.state.inflationRate = safeParseNumber(value);
        if (this.state.inflationRate !== null) {
          this.state.inflationRate = clampNumber(this.state.inflationRate, 0, 20);
        }
        break;
      case 'compounding':
        this.state.compounding = (value as CompoundingFrequency) || 'monthly';
        break;
      case 'currency':
        this.state.currency = (value as SupportedCurrency) || 'EUR';
        break;
      case 'locale':
        this.state.locale = value || 'nl-NL';
        break;
      default:
        break;
    }
    this.persistState();
    this.calculate();
  }

  private handleAction(action: string): void {
    switch (action) {
      case 'reset':
        this.state = { ...DEFAULT_STATE, rememberInputs: this.state.rememberInputs };
        if (this.props.mode) {
          this.state.mode = this.props.mode;
        }
        if (this.props.defaultCurrency) {
          this.state.currency = this.props.defaultCurrency;
        }
        if (this.props.defaultLocale) {
          this.state.locale = this.props.defaultLocale;
        }
        this.populateFields();
        this.persistState();
        this.calculate();
        break;
      case 'copy':
        this.copyResults();
        break;
      case 'download-pdf':
        this.downloadPdf();
        break;
      case 'download-csv':
        this.downloadCsv();
        break;
      default:
        break;
    }
  }

  private copyResults(): void {
    if (!this.resultSummary) return;
    const lines = this.buildSummaryLines();
    const text = lines.join('\n');
    if (navigator.clipboard && navigator.clipboard.writeText) {
      navigator.clipboard.writeText(text).then(() => {
        this.showMessage('Summary copied to clipboard.');
      }).catch(() => {
        this.fallbackCopy(text);
      });
    } else {
      this.fallbackCopy(text);
    }
  }

  private fallbackCopy(text: string): void {
    const textArea = document.createElement('textarea');
    textArea.value = text;
    textArea.setAttribute('readonly', '');
    textArea.style.position = 'absolute';
    textArea.style.left = '-9999px';
    document.body.appendChild(textArea);
    textArea.select();
    try {
      document.execCommand('copy');
      this.showMessage('Summary copied to clipboard.');
    } catch (error) {
      this.showMessage('Unable to copy to clipboard.');
    }
    document.body.removeChild(textArea);
  }

  private downloadPdf(): void {
    if (!this.resultSummary) return;
    const lines = this.buildSummaryLines(true);
    const blob = buildPdf(lines);
    const url = URL.createObjectURL(blob);
    const link = document.createElement('a');
    link.href = url;
    link.download = 'budgettools-savings-report.pdf';
    link.click();
    URL.revokeObjectURL(url);
  }

  private downloadCsv(): void {
    if (!this.resultSummary) return;
    const lines = this.buildSummaryLines(true);
    const blob = buildCsv(lines, this.resultSummary.projection, this.state.locale);
    const url = URL.createObjectURL(blob);
    const link = document.createElement('a');
    link.href = url;
    link.download = 'budgettools-savings-report.csv';
    link.click();
    URL.revokeObjectURL(url);
  }

  private showMessage(message: string): void {
    this.messageRegion.innerHTML = '';
    if (!message) return;
    const div = document.createElement('div');
    div.className = 'bt-alert';
    div.textContent = message;
    this.messageRegion.appendChild(div);
  }

  private setSummaryPlaceholder(message?: string): void {
    if (!this.summaryRegion) return;
    const text = message ?? 'Enter your details and press Calculate to view your results.';
    const paragraph = document.createElement('p');
    paragraph.className = 'bt-summary__placeholder';
    paragraph.textContent = text;
    this.summaryRegion.setAttribute('data-has-results', 'false');
    this.summaryRegion.replaceChildren(paragraph);
  }

  private announceResults(): void {
    if (!this.summaryAnnouncer) return;
    this.summaryAnnouncer.textContent = '';
    window.setTimeout(() => {
      if (this.summaryAnnouncer) {
        this.summaryAnnouncer.textContent = 'Results updated';
      }
    }, 60);
  }

  private updateMobileSummary(): void {
    if (!this.mobileSummaryRegion || !this.mobileSummaryCard) return;
    if (!this.resultSummary) {
      this.mobileSummaryRegion.dataset.hasResults = 'false';
      const placeholderText = this.summaryRegion?.textContent?.trim() || 'Your results summary will appear here after you calculate.';
      this.mobileSummaryCard.innerHTML = `<p class="bt-mobile-summary__placeholder">${placeholderText}</p>`;
      return;
    }

    const { mode, months, totalContributions, totalInterest, finishDate, requiredMonthlyContribution } = this.resultSummary;
    const locale = this.state.locale;
    const currency = this.state.currency;
    const durationText = describeDuration(months, locale);
    const formatter = new Intl.DateTimeFormat(locale, { year: 'numeric', month: 'long' });
    const finishText = finishDate ? formatter.format(finishDate) : 'Goal already reached';
    const contributions = formatCurrency(totalContributions, locale, currency);
    const interest = formatCurrency(totalInterest, locale, currency);
    const monthlyText = requiredMonthlyContribution !== undefined ? formatCurrency(requiredMonthlyContribution, locale, currency) : null;

    const highlightLabel = monthlyText ? 'Monthly savings needed' : 'Estimated time';
    const highlightValue = monthlyText ?? durationText;

    const metrics: Array<{ label: string; value: string }> = [];
    if (monthlyText) {
      metrics.push({ label: 'Monthly savings needed', value: monthlyText });
    }
    metrics.push({ label: 'Estimated time', value: durationText });
    metrics.push({ label: 'Total contributions', value: contributions });
    metrics.push({ label: 'Total interest', value: interest });

    this.mobileSummaryRegion.dataset.hasResults = 'true';
    const metricsHtml = metrics.map((metric) => `
        <div class="bt-mobile-summary__metric">
          <dt>${metric.label}</dt>
          <dd>${metric.value}</dd>
        </div>
      `).join('');

    this.mobileSummaryCard.innerHTML = `
      <p class="bt-mobile-summary__eyebrow">${highlightLabel}</p>
      <p class="bt-mobile-summary__value">${highlightValue}</p>
      <p class="bt-mobile-summary__meta">Projected finish: ${finishText}</p>
      <dl class="bt-mobile-summary__metrics">
        ${metricsHtml}
      </dl>
      <a class="bt-mobile-summary__link" href="#bt-results-details">Jump to full results</a>
    `;
  }

  private focusResults(): void {
    if (!this.resultSummary || typeof window === 'undefined') {
      return;
    }
    const prefersReducedMotion = window.matchMedia('(prefers-reduced-motion: reduce)').matches;
    const behavior: ScrollBehavior = prefersReducedMotion ? 'auto' : 'smooth';
    const desktopQuery = window.matchMedia('(min-width: 960px)');
    if (desktopQuery.matches) {
<<<<<<< HEAD
      const target = this.summaryCard || this.resultsColumn || this.summaryRegion;
=======
      const target = this.resultsColumn || this.summaryRegion;
>>>>>>> 92eb509e
      target?.scrollIntoView({ behavior, block: 'start' });
      if (this.summaryRegion) {
        window.setTimeout(() => {
          this.summaryRegion.focus({ preventScroll: true });
        }, prefersReducedMotion ? 0 : 180);
      }
    } else if (this.mobileSummaryRegion && this.mobileSummaryCard) {
      this.mobileSummaryRegion.scrollIntoView({ behavior, block: 'start' });
      window.setTimeout(() => {
        this.mobileSummaryCard.focus({ preventScroll: true });
      }, prefersReducedMotion ? 0 : 180);
    }
  }

  private buildSummaryLines(includeTableHint = false): string[] {
    if (!this.resultSummary) return [];
    const { totalContributions, totalInterest, finishDate, requiredMonthlyContribution, projection, mode, inflation } = this.resultSummary;
    const lines = summariseProjection(
      projection,
      totalContributions,
      totalInterest,
      this.state.locale,
      this.state.currency,
      finishDate,
      requiredMonthlyContribution,
      mode,
      inflation
    );
    if (includeTableHint) {
      lines.push('');
      lines.push('Projection preview shown in tool. Use "View full schedule" or download CSV for full history.');
    }
    return lines;
  }

  private calculate(options: { focus?: boolean } = {}): void {
    const { focus = false } = options;
    this.messageRegion.innerHTML = '';
    this.tableBody.innerHTML = '';
    this.resultSummary = null;
    this.setSummaryPlaceholder();
    this.updateMobileSummary();

    if (!this.state.goalAmount || this.state.goalAmount <= 0) {
      const message = 'Enter a goal amount to begin.';
      this.showMessage(message);
      this.setSummaryPlaceholder(message);
      this.updateMobileSummary();
      this.notify(null);
      return;
    }

    if (this.state.mode === 'time') {
      const result = calculateSavingsScenario({
        mode: 'time',
        goalAmount: this.state.goalAmount ?? 0,
        currentSavings: this.state.currentSavings ?? 0,
        monthlyContribution: this.state.monthlyContribution ?? 0,
        apr: this.state.apr,
        compounding: this.state.compounding,
        inflationRate: this.state.inflationRate ?? undefined,
        startDate: new Date(),
      }) as ModeAResult | null;
      if (!result) {
        const message = 'Increase monthly savings or adjust your goal to get a result.';
        this.showMessage(message);
        this.setSummaryPlaceholder(message);
        this.updateMobileSummary();
        this.notify(null);
        return;
      }
      this.resultSummary = result;
    } else {
      const targetDate = this.state.targetDate ? parseTargetDate(this.state.targetDate) : null;
      const result = calculateSavingsScenario({
        mode: 'monthly',
        goalAmount: this.state.goalAmount ?? 0,
        currentSavings: this.state.currentSavings ?? 0,
        apr: this.state.apr,
        compounding: this.state.compounding,
        inflationRate: this.state.inflationRate ?? undefined,
        targetDate,
        startDate: new Date(),
      }) as ModeBResult | null;
      if (!result) {
        const message = 'Goal may already be met or the target date is too soon.';
        this.showMessage(message);
        this.setSummaryPlaceholder(message);
        this.updateMobileSummary();
        this.notify(null);
        return;
      }
      this.resultSummary = result;
    }

    this.renderSummary();
    this.renderProjection();
    this.updateMobileSummary();
    this.announceResults();
    if (focus) {
      this.focusResults();
    }
    this.notify(this.resultSummary);
  }


  private renderSummary(): void {
    if (!this.resultSummary) return;
    const { mode, months, totalContributions, totalInterest, finishDate, requiredMonthlyContribution, inflation } = this.resultSummary;
    const locale = this.state.locale;
    const currency = this.state.currency;

    const fragment = document.createDocumentFragment();
    const durationText = describeDuration(months, locale);
    const formatter = new Intl.DateTimeFormat(locale, { year: 'numeric', month: 'long' });
    const finishText = finishDate ? formatter.format(finishDate) : 'Goal already reached';
    const contributionsText = formatCurrency(totalContributions, locale, currency);
    const interestText = formatCurrency(totalInterest, locale, currency);
    const highlightMonthly = mode === 'monthly' && requiredMonthlyContribution !== undefined;
    const highlightLabel = highlightMonthly ? 'Monthly savings needed' : 'Estimated time';
    const highlightValue = highlightMonthly && requiredMonthlyContribution !== undefined
      ? formatCurrency(requiredMonthlyContribution, locale, currency)
      : durationText;

    const hero = document.createElement('div');
    hero.className = 'bt-summary__hero';
    const eyebrow = document.createElement('p');
    eyebrow.className = 'bt-summary__eyebrow';
    eyebrow.textContent = highlightLabel;
    const value = document.createElement('p');
    value.className = 'bt-summary__value';
    value.textContent = highlightValue;
    const meta = document.createElement('p');
    meta.className = 'bt-summary__meta';
    meta.textContent = finishDate ? `Projected finish: ${finishText}` : 'Goal already reached.';
    hero.append(eyebrow, value, meta);
    fragment.appendChild(hero);

    const goalAmount = Math.max(0, this.state.goalAmount ?? 0);
    const currentSavings = Math.max(0, this.state.currentSavings ?? 0);
    if (goalAmount > 0) {
      const progressRatio = Math.min(Math.max(currentSavings / goalAmount, 0), 1);
      const percent = Math.round(progressRatio * 100);
      const progress = document.createElement('div');
      progress.className = 'bt-progress';
      progress.setAttribute('role', 'progressbar');
      progress.setAttribute('aria-valuemin', '0');
      progress.setAttribute('aria-valuemax', goalAmount.toString());
      progress.setAttribute('aria-valuenow', Math.min(goalAmount, currentSavings).toString());
      progress.setAttribute('aria-valuetext', `${percent}% of goal saved`);

      const label = document.createElement('div');
      label.className = 'bt-progress__label';
      label.innerHTML = `<span>Current progress</span><span>${formatCurrency(currentSavings, locale, currency)} of ${formatCurrency(goalAmount, locale, currency)} (${percent}%)</span>`;
      const bar = document.createElement('div');
      bar.className = 'bt-progress__bar';
      const valueBar = document.createElement('div');
      valueBar.className = 'bt-progress__value';
      valueBar.style.setProperty('--bt-progress', progressRatio.toString());
      bar.appendChild(valueBar);
      progress.append(label, bar);
      fragment.appendChild(progress);
    }

    const metrics = document.createElement('dl');
    metrics.className = 'bt-summary__metrics';
    const addMetric = (label: string, metricValue: string) => {
      const wrapper = document.createElement('div');
      wrapper.className = 'bt-summary__metric';
      const term = document.createElement('dt');
      term.textContent = label;
      const definition = document.createElement('dd');
      definition.textContent = metricValue;
      wrapper.append(term, definition);
      metrics.appendChild(wrapper);
    };

    if (highlightMonthly) {
      addMetric('Estimated time', durationText);
    }
    if (finishDate) {
      addMetric('Projected finish date', finishText);
    }
    addMetric('Total contributions', contributionsText);
    addMetric('Total interest', interestText);

    if (inflation) {
      addMetric('Goal in today\'s money', formatCurrency(inflation.realGoalValue, locale, currency));
      addMetric('Projected finish (real)', formatCurrency(inflation.realEndingBalance, locale, currency));
      addMetric('Contributions (real)', formatCurrency(inflation.realContributions, locale, currency));
      addMetric('Interest (real)', formatCurrency(inflation.realInterest, locale, currency));
    }

    fragment.appendChild(metrics);
    this.summaryRegion.setAttribute('data-has-results', 'true');
    this.summaryRegion.replaceChildren(fragment);
  }

  private renderProjection(): void {
    if (!this.resultSummary) {
      this.tableBody.innerHTML = '';
      this.showAllButton.style.display = 'none';
      return;
    }
    const projection = this.resultSummary.projection;
    const locale = this.state.locale;
    const currency = this.state.currency;
    const dateFormatter = new Intl.DateTimeFormat(locale, { year: 'numeric', month: 'short' });
    if (projection.length <= PREVIEW_ROW_COUNT) {
      this.showAllRows = false;
    }
    const rowsToShow = this.showAllRows ? projection.length : Math.min(PREVIEW_ROW_COUNT, projection.length);
    const fragment = document.createDocumentFragment();
    for (let i = 0; i < rowsToShow; i++) {
      const row = projection[i];
      const tr = document.createElement('tr');
      const cells = [
        (row.monthIndex + 1).toString(),
        dateFormatter.format(row.date),
        formatCurrency(row.startingBalance, locale, currency),
        formatCurrency(row.contribution, locale, currency),
        formatCurrency(row.interestEarned, locale, currency),
        formatCurrency(row.endingBalance, locale, currency),
      ];
      cells.forEach((value, index) => {
        const td = document.createElement('td');
        td.textContent = value;
        if (index === 0) {
          td.style.textAlign = 'left';
        }
        tr.appendChild(td);
      });
      fragment.appendChild(tr);
    }
    this.tableBody.replaceChildren(fragment);
    const hasMoreRows = projection.length > PREVIEW_ROW_COUNT;
    this.showAllButton.style.display = hasMoreRows ? 'inline-flex' : 'none';
    if (hasMoreRows) {
      this.showAllButton.textContent = this.showAllRows ? 'Show first 6 rows' : 'View full schedule';
      this.showAllButton.setAttribute('aria-expanded', this.showAllRows ? 'true' : 'false');
    } else {
      this.showAllButton.setAttribute('aria-expanded', 'false');
    }
  }

  private notify(summary: CalculatedSummary | null): void {
    if (typeof this.props.onCalculated === 'function') {
      this.props.onCalculated(summary);
    }
  }
}

export function initSavingsCalculator(el: HTMLElement, props: SavingsCalculatorProps = {}): void {
  if (!el) {
    throw new Error('Container element is required');
  }
  new SavingsCalculatorUI(el, props);
}

// Attach to window for embedding without bundlers.
declare global {
  interface Window {
    initSavingsCalculator?: typeof initSavingsCalculator;
  }
}

if (typeof window !== 'undefined') {
  window.initSavingsCalculator = initSavingsCalculator;
}

if (typeof document !== 'undefined') {
  const mountEl = document.getElementById('savings-calculator');
  if (mountEl instanceof HTMLElement) {
    initSavingsCalculator(mountEl);
  }
}<|MERGE_RESOLUTION|>--- conflicted
+++ resolved
@@ -515,10 +515,6 @@
   private root!: HTMLElement;
   private summaryRegion!: HTMLElement;
   private summaryAnnouncer!: HTMLElement;
-<<<<<<< HEAD
-  private summaryCard!: HTMLElement;
-=======
->>>>>>> 92eb509e
   private tableBody!: HTMLElement;
   private showAllButton!: HTMLButtonElement;
   private messageRegion!: HTMLElement;
@@ -659,14 +655,6 @@
           </form>
           <div id="bt-message" class="bt-message" aria-live="polite"></div>
         </div>
-<<<<<<< HEAD
-        <aside class="bt-results-column" id="bt-results" aria-labelledby="bt-details-heading">
-          <section class="bt-results-card">
-            <div class="bt-results-header">
-              <h3 id="bt-details-heading">Detailed results</h3>
-              <p class="bt-results-subtitle">Download, copy, or explore the milestones below.</p>
-            </div>
-=======
         <aside class="bt-results-column" id="bt-results" aria-labelledby="bt-results-heading">
           <section class="bt-results-card">
             <div class="bt-results-header">
@@ -675,7 +663,6 @@
             </div>
             <div id="bt-summary" class="bt-summary" role="region" aria-live="polite" aria-atomic="true" tabindex="-1"></div>
             <p class="sr-only" id="bt-summary-announcer" aria-live="polite"></p>
->>>>>>> 92eb509e
             <div class="bt-actions">
               <button type="button" class="bt-button" data-action="reset">Reset</button>
               <button type="button" class="bt-button" data-action="copy">Copy results</button>
@@ -710,10 +697,6 @@
 
     this.summaryRegion = this.root.querySelector('#bt-summary') as HTMLElement;
     this.summaryAnnouncer = this.root.querySelector('#bt-summary-announcer') as HTMLElement;
-<<<<<<< HEAD
-    this.summaryCard = this.root.querySelector('#bt-summary-card') as HTMLElement;
-=======
->>>>>>> 92eb509e
     this.tableBody = this.root.querySelector('#bt-table-body') as HTMLElement;
     this.showAllButton = this.root.querySelector('[data-action="toggle-rows"]') as HTMLButtonElement;
     this.messageRegion = this.root.querySelector('#bt-message') as HTMLElement;
@@ -1040,11 +1023,7 @@
     const behavior: ScrollBehavior = prefersReducedMotion ? 'auto' : 'smooth';
     const desktopQuery = window.matchMedia('(min-width: 960px)');
     if (desktopQuery.matches) {
-<<<<<<< HEAD
-      const target = this.summaryCard || this.resultsColumn || this.summaryRegion;
-=======
       const target = this.resultsColumn || this.summaryRegion;
->>>>>>> 92eb509e
       target?.scrollIntoView({ behavior, block: 'start' });
       if (this.summaryRegion) {
         window.setTimeout(() => {
