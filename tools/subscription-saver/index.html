<!DOCTYPE html>
<html lang="en" class="no-js">
<head>
  <meta charset="UTF-8" />
  <meta name="viewport" content="width=device-width, initial-scale=1" />
  <title>Subscription Saver Tool | BudgetTools</title>
  <meta name="description" content="Track every subscription, see your true monthly and yearly costs, and spot quick wins to save money with the BudgetTools Subscription Saver." />
  <meta name="robots" content="index,follow" />
  <link rel="canonical" href="https://budgettools.netlify.app/tools/subscription-saver/" />
  <meta property="og:title" content="Subscription Saver Tool — BudgetTools" />
  <meta property="og:description" content="Log your streaming, productivity, and other subscriptions to uncover how much you really spend each month." />
  <meta property="og:url" content="https://budgettools.netlify.app/tools/subscription-saver/" />
  <meta property="og:type" content="website" />
  <meta property="twitter:card" content="summary" />
  <meta property="twitter:title" content="Subscription Saver Tool — BudgetTools" />
  <meta property="twitter:description" content="List your subscriptions, calculate monthly and yearly totals, and see where to pause or cancel." />
  <meta name="theme-color" content="#f6f8fb" />
  <link rel="preload" href="/assets/css/style.css" as="style" data-preload-style />
  <link rel="preload" href="/tools/subscription-saver/subscription-saver.css" as="style" data-preload-style />
  <noscript>
    <link rel="stylesheet" href="/assets/css/style.css" />
    <link rel="stylesheet" href="/tools/subscription-saver/subscription-saver.css" />
  </noscript>
  <style>
    :root { --color-bg: #f6f8fb; --color-text: #0f172a; --color-accent: #22c55e; }
    html { background: var(--color-bg); font-family: "Inter", "Segoe UI", system-ui, -apple-system, BlinkMacSystemFont, "Helvetica Neue", Arial, sans-serif; }
    body { margin: 0; background: var(--color-bg); color: var(--color-text); line-height: 1.65; }
    .skip-link { position: absolute; left: 0.75rem; top: 0.75rem; padding: 0.75rem 1.25rem; background: var(--color-accent); color: #062a12; border-radius: 12px; transform: translateY(-150%); transition: transform 0.2s ease; }
    .skip-link:focus { transform: translateY(0); }
    .site-header { position: sticky; top: 0; z-index: 9; backdrop-filter: blur(18px); background: rgba(246, 248, 251, 0.9); border-bottom: 1px solid rgba(219, 228, 243, 0.6); box-shadow: 0 18px 30px -24px rgba(15, 23, 42, 0.32); }
    .site-header__inner { width: min(1080px, 100% - 3.5rem); margin-inline: auto; display: flex; align-items: center; justify-content: space-between; gap: 1rem; padding: 1rem 0; position: relative; }
    .site-logo { font-weight: 700; letter-spacing: -0.01em; text-decoration: none; display: inline-flex; gap: 0.5rem; align-items: center; font-size: 1.15rem; color: inherit; }
    .site-nav { display: flex; align-items: center; gap: clamp(1rem, 3vw, 1.75rem); }
    .site-nav__toggle { background: rgba(255, 255, 255, 0.7); border: 1px solid rgba(219, 228, 243, 0.9); border-radius: 12px; color: #0f172a; display: none; align-items: center; gap: 0.5rem; padding: 0.55rem 0.75rem; font-size: 0.95rem; font-weight: 600; letter-spacing: 0.01em; line-height: 1; transition: border-color 0.2s ease, background 0.2s ease, color 0.2s ease; }
    .site-nav__toggle:hover, .site-nav__toggle:focus-visible { background: rgba(255, 255, 255, 0.95); border-color: rgba(148, 163, 184, 0.6); color: #0f172a; }
    .site-nav__toggle-box { display: inline-flex; flex-direction: column; gap: 0.25rem; }
    .site-nav__toggle-line { width: 1.25rem; height: 2px; border-radius: 999px; background: currentColor; transition: transform 0.25s ease, opacity 0.25s ease; }
    .site-nav__toggle[aria-expanded="true"] .site-nav__toggle-line:nth-child(1) { transform: translateY(6px) rotate(45deg); }
    .site-nav__toggle[aria-expanded="true"] .site-nav__toggle-line:nth-child(2) { opacity: 0; }
    .site-nav__toggle[aria-expanded="true"] .site-nav__toggle-line:nth-child(3) { transform: translateY(-6px) rotate(-45deg); }
    .site-nav__toggle-label { display: inline-flex; align-items: center; gap: 0.25rem; }
    .site-nav__list { display: flex; list-style: none; gap: clamp(1rem, 2.6vw, 1.75rem); padding: 0; margin: 0; align-items: center; }
    .site-nav__item { margin: 0; position: relative; }
    .site-nav__link { appearance: none; background: none; border: 0; display: inline-flex; align-items: center; gap: 0.4rem; padding: 0.45rem 0; font-weight: 600; font-size: 0.97rem; color: #64748b; text-decoration: none; position: relative; transition: color 0.2s ease; cursor: pointer; border-radius: 0; }
    .site-nav__link::after { content: ""; position: absolute; left: 0; bottom: -0.45rem; width: 100%; height: 3px; border-radius: 999px; background: var(--color-accent); transform: scaleX(0); transform-origin: left; opacity: 0; transition: transform 0.25s ease, opacity 0.25s ease; }
    .site-nav__link:hover, .site-nav__link:focus-visible { color: #0f172a; }
    .site-nav__link:hover::after, .site-nav__link:focus-visible::after { transform: scaleX(1); opacity: 0.6; }
    .site-nav__link[aria-current="page"], .site-nav__link[data-active="true"] { color: #0f172a; font-weight: 700; }
    .site-nav__link[aria-current="page"]::after, .site-nav__link[data-active="true"]::after { transform: scaleX(1); opacity: 1; }
    .site-nav__link:focus-visible { outline: 2px solid rgba(34, 197, 94, 0.55); outline-offset: 4px; border-radius: 12px; }
    .site-nav__caret { width: 0.75rem; height: 0.75rem; display: inline-flex; color: currentColor; transition: transform 0.25s ease; }
    .site-nav__item[data-open="true"] > .site-nav__link .site-nav__caret { transform: rotate(180deg); }
    .site-nav__sub-list { list-style: none; padding: 0.75rem; margin: 0; position: absolute; top: calc(100% + 0.65rem); left: 0; min-width: 220px; border-radius: 16px; background: #ffffff; box-shadow: 0 26px 45px -25px rgba(15, 23, 42, 0.35); border: 1px solid rgba(219, 228, 243, 0.85); opacity: 0; visibility: hidden; pointer-events: none; transform: translateY(-0.4rem); transition: opacity 0.25s ease, transform 0.25s ease, visibility 0.25s ease; z-index: 10; display: grid; gap: 0.15rem; }
    .site-nav__item[data-open="true"] > .site-nav__sub-list { opacity: 1; visibility: visible; pointer-events: auto; transform: translateY(0); }
    .site-nav__sub-item { margin: 0; }
    .site-nav__sub-link { display: block; padding: 0.6rem 0.75rem; border-radius: 12px; color: #0f172a; text-decoration: none; font-weight: 600; font-size: 0.92rem; transition: background-color 0.2s ease, color 0.2s ease; }
    .site-nav__sub-link:hover, .site-nav__sub-link:focus-visible { background: rgba(34, 197, 94, 0.12); color: #052e16; outline: none; }
    .site-nav__sub-link[data-disabled="true"] { color: #94a3b8; cursor: not-allowed; pointer-events: none; }
    .site-nav__sub-link[data-disabled="true"]:hover, .site-nav__sub-link[data-disabled="true"]:focus-visible { background: transparent; color: #94a3b8; }
    .site-nav__item--cta { margin-left: clamp(1rem, 2vw, 2.25rem); }
    .site-nav__cta { display: inline-flex; align-items: center; gap: 0.4rem; padding: 0.55rem 1.1rem; border-radius: 999px; background: var(--color-accent); color: #062a12; font-size: 0.95rem; font-weight: 700; text-decoration: none; box-shadow: 0 14px 32px rgba(34, 197, 94, 0.28); transition: transform 0.2s ease, box-shadow 0.2s ease; }
    .site-nav__cta:hover, .site-nav__cta:focus-visible { transform: translateY(-1px); box-shadow: 0 18px 40px rgba(34, 197, 94, 0.36); outline: none; }
    .has-nav-open, .has-nav-open body { overflow: hidden; }
    .no-js .site-nav { position: static; padding: 0; background: transparent; opacity: 1; pointer-events: auto; display: flex; }
    .no-js .site-nav__list { display: flex; flex-wrap: wrap; gap: clamp(0.75rem, 2.6vw, 1.5rem); background: transparent; border: 0; box-shadow: none; padding: 0; }
    .no-js .site-nav__item { position: static; }
    .no-js .site-nav__sub-list { position: static; opacity: 1; visibility: visible; pointer-events: auto; transform: none; box-shadow: none; border: 0; background: transparent; padding: 0.35rem 0 0 0; display: grid; gap: 0.35rem; }
    .no-js .site-nav__sub-link { padding: 0.35rem 0; color: #0f172a; }
    main { display: block; }
    .wrap { width: min(1040px, 100% - 3rem); margin-inline: auto; padding-block: clamp(2.5rem, 6vw, 4.25rem); }
    header h1 { margin: 0; font-size: clamp(2.1rem, 4vw, 2.9rem); }
    .subtitle { margin: 0.35rem 0 0; color: #475569; max-width: 640px; }
    .btn { display: inline-flex; align-items: center; justify-content: center; gap: 0.55rem; padding: 0.65rem 1.25rem; border-radius: 12px; border: 1px solid transparent; background: var(--color-accent); color: #062a12; font-weight: 700; text-decoration: none; box-shadow: 0 12px 30px rgba(15, 23, 42, 0.12); cursor: pointer; }
    .btn:hover, .btn:focus-visible { filter: brightness(1.02); outline: none; }
    .btn--ghost { background: rgba(34, 197, 94, 0.16); color: #065f46; border: 1px solid rgba(34, 197, 94, 0.35); box-shadow: none; }
    .card { border-radius: 18px; border: 1px solid rgba(219, 228, 243, 0.9); padding: clamp(1.5rem, 3vw, 1.9rem); background: #ffffff; box-shadow: 0 10px 30px rgba(15, 23, 42, 0.08); }
    .grid { display: grid; gap: clamp(1.25rem, 2.5vw, 1.75rem); }
    @media (max-width: 900px) {
      .site-header__inner, .wrap { width: min(100% - 2rem, 100%); }
    }
    @media (max-width: 720px) {
      .site-header__inner { padding-block: 0.85rem; }
      .site-nav { position: fixed; inset: 0; padding: 5.5rem 1.5rem 2rem; background: rgba(246, 248, 251, 0.92); backdrop-filter: blur(18px); pointer-events: none; opacity: 0; transition: opacity 0.25s ease; display: grid; place-items: start end; }
      .site-nav__list { width: min(360px, 100%); background: #ffffff; border-radius: 18px; border: 1px solid rgba(219, 228, 243, 0.9); box-shadow: 0 24px 45px -24px rgba(15, 23, 42, 0.32); padding: 1.1rem; display: grid; gap: 0.4rem; transform: translateY(-0.75rem); transition: transform 0.24s ease; }
      .site-nav__item { width: 100%; }
      .site-nav__item--cta { margin-left: 0; padding-top: 0.65rem; margin-top: 0.35rem; border-top: 1px solid rgba(226, 232, 240, 0.9); }
      .site-nav__link { width: 100%; justify-content: space-between; font-size: 1rem; color: #0f172a; padding: 0.7rem 0.85rem; border-radius: 12px; }
      .site-nav__link::after { display: none; }
      .site-nav__link:hover, .site-nav__link:focus-visible { background: rgba(34, 197, 94, 0.14); color: #0f172a; }
      .site-nav__link[aria-current="page"], .site-nav__link[data-active="true"] { background: rgba(34, 197, 94, 0.22); }
      .site-nav__caret { margin-left: auto; }
      .site-nav__sub-list { position: static; opacity: 1; visibility: visible; pointer-events: auto; transform: none; padding: 0; margin: 0; border: 0; box-shadow: none; background: transparent; max-height: 0; overflow: hidden; transition: max-height 0.3s ease; }
      .site-nav__item[data-open="true"] > .site-nav__sub-list { max-height: 520px; padding-bottom: 0.25rem; }
      .site-nav__sub-link { padding: 0.55rem 0.85rem 0.55rem 2.35rem; border-radius: 10px; font-size: 0.96rem; }
      .site-nav__sub-link:hover, .site-nav__sub-link:focus-visible { background: rgba(34, 197, 94, 0.14); color: #052e16; }
      .site-nav__cta { width: 100%; justify-content: center; }
      .site-nav[data-open="true"] { pointer-events: auto; opacity: 1; }
      .site-nav[data-open="true"] .site-nav__list { transform: translateY(0); }
      .site-nav__toggle { display: inline-flex; }
      .site-nav__toggle-line { width: 1.35rem; }
      .site-nav__toggle[aria-expanded="true"] .site-nav__toggle-line:nth-child(1) { transform: translateY(7px) rotate(45deg); }
      .site-nav__toggle[aria-expanded="true"] .site-nav__toggle-line:nth-child(3) { transform: translateY(-7px) rotate(-45deg); }
      .no-js .site-nav { position: static; padding: 0; background: transparent; opacity: 1; pointer-events: auto; display: flex; }
      .no-js .site-nav__list { transform: none; background: transparent; border: 0; box-shadow: none; padding: 0; display: flex; gap: clamp(0.75rem, 2.6vw, 1.5rem); }
      .no-js .site-nav__link { border-radius: 0; padding: 0.35rem 0; }
      .no-js .site-nav__sub-list { max-height: none; padding-bottom: 0; }
    }
  </style>
</head>
<body>
  <a class="skip-link" href="#main-content">Skip to content</a>
  <header class="site-header" role="banner">
    <div class="site-header__inner">
      <a class="site-logo" href="/">
        <span aria-hidden="true">💸</span>
        <span>BudgetTools</span>
      </a>
      <button class="site-nav__toggle" type="button" data-nav-toggle aria-expanded="false" aria-controls="site-menu">
        <span class="site-nav__toggle-box" aria-hidden="true">
          <span class="site-nav__toggle-line"></span>
          <span class="site-nav__toggle-line"></span>
          <span class="site-nav__toggle-line"></span>
        </span>
        <span class="site-nav__toggle-label">Menu</span>
      </button>
      <nav class="site-nav" aria-label="Main navigation" data-site-nav>
        <ul class="site-nav__list" id="site-menu">
          <li class="site-nav__item"><a class="site-nav__link" href="/">Home</a></li>
          <li class="site-nav__item site-nav__item--has-children" data-nav-item>
            <button class="site-nav__link" type="button" id="nav-tools" data-nav-parent data-active="true" aria-expanded="false" aria-haspopup="true" aria-controls="nav-tools-menu">
              Tools
              <svg class="site-nav__caret" viewBox="0 0 16 16" focusable="false" aria-hidden="true">
                <path d="M3.22 5.22a.75.75 0 0 1 1.06 0L8 8.94l3.72-3.72a.75.75 0 1 1 1.06 1.06l-4.25 4.25a.75.75 0 0 1-1.06 0L3.22 6.28a.75.75 0 0 1 0-1.06z" fill="currentColor" />
              </svg>
            </button>
            <ul class="site-nav__sub-list" id="nav-tools-menu" aria-labelledby="nav-tools" data-nav-submenu>
              <li class="site-nav__sub-item"><a class="site-nav__sub-link" href="/tools/budget-calculator/">Budget Calculator</a></li>
              <li class="site-nav__sub-item"><a class="site-nav__sub-link" href="/tools/savings-goal-calculator/">Savings Goal Calculator</a></li>
              <li class="site-nav__sub-item"><a class="site-nav__sub-link" href="/tools/subscription-saver/" aria-current="page">Subscription Saver</a></li>
              <li class="site-nav__sub-item"><span class="site-nav__sub-link" role="presentation" data-disabled="true">Budget Planner · Coming soon</span></li>
              <li class="site-nav__sub-item"><span class="site-nav__sub-link" role="presentation" data-disabled="true">Tax Estimator · Coming soon</span></li>
            </ul>
          </li>
          <li class="site-nav__item site-nav__item--has-children" data-nav-item>
            <button class="site-nav__link" type="button" id="nav-premium" data-nav-parent aria-expanded="false" aria-haspopup="true" aria-controls="nav-premium-menu">
              Premium
              <svg class="site-nav__caret" viewBox="0 0 16 16" focusable="false" aria-hidden="true">
                <path d="M3.22 5.22a.75.75 0 0 1 1.06 0L8 8.94l3.72-3.72a.75.75 0 1 1 1.06 1.06l-4.25 4.25a.75.75 0 0 1-1.06 0L3.22 6.28a.75.75 0 0 1 0-1.06z" fill="currentColor" />
              </svg>
            </button>
            <ul class="site-nav__sub-list" id="nav-premium-menu" aria-labelledby="nav-premium" data-nav-submenu>
              <li class="site-nav__sub-item"><a class="site-nav__sub-link" href="/premium.html">Premium overview</a></li>
              <li class="site-nav__sub-item"><a class="site-nav__sub-link" href="/premium.html#pricing">Pricing plans</a></li>
              <li class="site-nav__sub-item"><a class="site-nav__sub-link" href="/premium.html#compare">Compare free vs premium</a></li>
              <li class="site-nav__sub-item"><a class="site-nav__sub-link" href="/premium.html#faq">Premium FAQ</a></li>
            </ul>
          </li>
          <li class="site-nav__item site-nav__item--has-children" data-nav-item>
            <button class="site-nav__link" type="button" id="nav-resources" data-nav-parent aria-expanded="false" aria-haspopup="true" aria-controls="nav-resources-menu">
              Resources
              <svg class="site-nav__caret" viewBox="0 0 16 16" focusable="false" aria-hidden="true">
                <path d="M3.22 5.22a.75.75 0 0 1 1.06 0L8 8.94l3.72-3.72a.75.75 0 1 1 1.06 1.06l-4.25 4.25a.75.75 0 0 1-1.06 0L3.22 6.28a.75.75 0 0 1 0-1.06z" fill="currentColor" />
              </svg>
            </button>
            <ul class="site-nav__sub-list" id="nav-resources-menu" aria-labelledby="nav-resources" data-nav-submenu>
              <li class="site-nav__sub-item"><a class="site-nav__sub-link" href="/#guides">Blog &amp; articles</a></li>
              <li class="site-nav__sub-item"><a class="site-nav__sub-link" href="/#newsletter">Tips &amp; guides</a></li>
              <li class="site-nav__sub-item"><a class="site-nav__sub-link" href="/#testimonials">Customer stories</a></li>
              <li class="site-nav__sub-item"><span class="site-nav__sub-link" role="presentation" data-disabled="true">Updates &amp; changelog · Coming soon</span></li>
            </ul>
          </li>
          <li class="site-nav__item site-nav__item--has-children" data-nav-item>
            <button class="site-nav__link" type="button" id="nav-privacy" data-nav-parent aria-expanded="false" aria-haspopup="true" aria-controls="nav-privacy-menu">
              Privacy
              <svg class="site-nav__caret" viewBox="0 0 16 16" focusable="false" aria-hidden="true">
                <path d="M3.22 5.22a.75.75 0 0 1 1.06 0L8 8.94l3.72-3.72a.75.75 0 1 1 1.06 1.06l-4.25 4.25a.75.75 0 0 1-1.06 0L3.22 6.28a.75.75 0 0 1 0-1.06z" fill="currentColor" />
              </svg>
            </button>
            <ul class="site-nav__sub-list" id="nav-privacy-menu" aria-labelledby="nav-privacy" data-nav-submenu>
              <li class="site-nav__sub-item"><a class="site-nav__sub-link" href="/privacy.html">Privacy policy</a></li>
              <li class="site-nav__sub-item"><a class="site-nav__sub-link" href="/terms.html">Terms of use</a></li>
              <li class="site-nav__sub-item"><span class="site-nav__sub-link" role="presentation" data-disabled="true">Cookie policy · Coming soon</span></li>
            </ul>
          </li>
          <li class="site-nav__item site-nav__item--has-children" data-nav-item>
            <button class="site-nav__link" type="button" id="nav-contact" data-nav-parent aria-expanded="false" aria-haspopup="true" aria-controls="nav-contact-menu">
              Contact
              <svg class="site-nav__caret" viewBox="0 0 16 16" focusable="false" aria-hidden="true">
                <path d="M3.22 5.22a.75.75 0 0 1 1.06 0L8 8.94l3.72-3.72a.75.75 0 1 1 1.06 1.06l-4.25 4.25a.75.75 0 0 1-1.06 0L3.22 6.28a.75.75 0 0 1 0-1.06z" fill="currentColor" />
              </svg>
            </button>
            <ul class="site-nav__sub-list" id="nav-contact-menu" aria-labelledby="nav-contact" data-nav-submenu>
              <li class="site-nav__sub-item"><a class="site-nav__sub-link" href="/contact.html">Contact form</a></li>
              <li class="site-nav__sub-item"><a class="site-nav__sub-link" href="/contact.html#support">Support</a></li>
              <li class="site-nav__sub-item"><a class="site-nav__sub-link" href="/contact.html#feedback">Feedback</a></li>
            </ul>
          </li>
          <li class="site-nav__item site-nav__item--cta"><a class="site-nav__cta" href="/premium.html">Get Premium</a></li>
        </ul>
      </nav>
    </div>
  </header>
  <main id="main-content">
<<<<<<< HEAD
    <section class="page-hero" aria-labelledby="subscription-heading">
      <div class="page-hero__inner">
        <p class="page-hero__eyebrow">Subscription Saver</p>
        <h1 id="subscription-heading">Keep recurring costs in check</h1>
        <p class="page-hero__lede">Track every streaming, productivity, and utility charge in one view so you can spot quick wins to pause or cancel.</p>
        <p class="page-hero__meta">Everything stays on this device. Filters, totals, and charts update instantly as you edit or exclude subscriptions.</p>
      </div>
    </section>
    <div class="subscription-wrap">
      <!-- /** Redesign Notes */
           Hero and metrics mirror the Savings Goal layout, followed by an aside of filters/actions and the add form for quick tweaks.
           Table and chart live in the main column so future modules (e.g., insights) can swap in without disturbing data plumbing.
      -->
      <section class="subscription-summary" aria-labelledby="summary-heading">
        <div class="subscription-summary__header">
          <h2 id="summary-heading">Totals at a glance</h2>
          <p class="subscription-summary__lede">Numbers reflect your current filters and include/exclude selections.</p>
        </div>
        <div class="subscription-summary__grid">
          <article class="subscription-summary__card" aria-live="polite">
            <h3 class="subscription-summary__title">Monthly total</h3>
            <p class="subscription-summary__value" id="totalMonthly">$0.00</p>
            <p class="subscription-summary__meta" id="monthlyDelta">Showing all included subscriptions.</p>
          </article>
          <article class="subscription-summary__card" aria-live="polite">
            <h3 class="subscription-summary__title">Yearly total</h3>
            <p class="subscription-summary__value" id="totalYearly">$0.00</p>
            <p class="subscription-summary__meta" id="yearlyDelta">Showing all included subscriptions.</p>
          </article>
          <article class="subscription-summary__card subscription-summary__card--accent" aria-live="polite">
            <h3 class="subscription-summary__title">Potential savings</h3>
            <p class="subscription-summary__value" id="potentialSavings">$0.00</p>
            <p class="subscription-summary__meta" id="savingsHelper">All tracked subscriptions are currently included in totals.</p>
          </article>
        </div>
      </section>
      <div class="subscription-layout">
        <div class="subscription-layout__aside">
          <section class="card card--subtle subscription-manage" aria-labelledby="manage-heading">
            <div class="subscription-manage__intro">
              <h2 id="manage-heading">Filters &amp; actions</h2>
              <p>Search, focus on key categories, or export a quick snapshot.</p>
            </div>
            <div class="subscription-field subscription-field--search">
              <label for="searchInput">Search</label>
              <input type="search" id="searchInput" name="searchInput" placeholder="Search name or category" autocomplete="off" />
            </div>
            <fieldset class="subscription-field subscription-field--frequency">
              <legend>Billing frequency</legend>
              <div class="subscription-options subscription-options--radios">
=======
    <div class="wrap">
      <!-- /** Redesign Notes */
           Totals now lead, controls sit beside the add form, and the list precedes the chart for quicker insight scanning.
           Summary cards, manage controls, responsive table/cards, and chart are isolated for future feature swaps.
      -->
      <header class="page-header">
        <h1>Subscription Saver</h1>
        <p class="subtitle">List every subscription you pay for, see your true monthly and yearly totals, and find easy wins to pause or cancel when budgets tighten.</p>
      </header>
      <section class="summary-section" aria-label="Subscription totals">
        <div class="summary-grid">
          <article class="card summary-card" aria-live="polite">
            <h2 class="summary-card__title">Monthly total</h2>
            <p class="summary-card__value" id="totalMonthly">$0.00</p>
            <p class="summary-card__meta" id="monthlyDelta">Showing all included subscriptions.</p>
          </article>
          <article class="card summary-card" aria-live="polite">
            <h2 class="summary-card__title">Yearly total</h2>
            <p class="summary-card__value" id="totalYearly">$0.00</p>
            <p class="summary-card__meta" id="yearlyDelta">Showing all included subscriptions.</p>
          </article>
          <article class="card summary-card summary-card--savings" aria-live="polite">
            <h2 class="summary-card__title">Potential savings</h2>
            <p class="summary-card__value" id="potentialSavings">$0.00</p>
            <p class="summary-card__meta" id="savingsHelper">All tracked subscriptions are currently included in totals.</p>
          </article>
        </div>
      </section>
      <section class="controls-section" aria-labelledby="manage-heading">
        <div class="card controls-card">
          <div class="controls-card__col controls-card__col--filters">
            <div class="controls-card__header">
              <h2 id="manage-heading">Manage subscriptions</h2>
              <p>Filter the list, export a snapshot, or load demo data to explore.</p>
            </div>
            <div class="controls-field controls-field--search">
              <label for="searchInput">Search</label>
              <input type="search" id="searchInput" name="searchInput" placeholder="Search name or category" autocomplete="off" />
            </div>
            <fieldset class="controls-field controls-field--frequency">
              <legend>Billing frequency</legend>
              <div class="controls-options controls-options--radios">
>>>>>>> 219c4d12
                <label><input type="radio" name="frequencyFilter" value="all" checked />All</label>
                <label><input type="radio" name="frequencyFilter" value="monthly" />Monthly</label>
                <label><input type="radio" name="frequencyFilter" value="yearly" />Yearly</label>
              </div>
            </fieldset>
<<<<<<< HEAD
            <fieldset class="subscription-field subscription-field--categories">
              <legend>Categories</legend>
              <div class="subscription-options subscription-options--checkboxes">
=======
            <fieldset class="controls-field controls-field--categories">
              <legend>Categories</legend>
              <div class="controls-options controls-options--checkboxes">
>>>>>>> 219c4d12
                <label><input type="checkbox" value="Streaming" data-category-filter />Streaming</label>
                <label><input type="checkbox" value="Music" data-category-filter />Music</label>
                <label><input type="checkbox" value="Gaming" data-category-filter />Gaming</label>
                <label><input type="checkbox" value="Productivity" data-category-filter />Productivity</label>
                <label><input type="checkbox" value="Phone" data-category-filter />Phone</label>
                <label><input type="checkbox" value="Internet" data-category-filter />Internet</label>
                <label><input type="checkbox" value="Fitness" data-category-filter />Fitness</label>
                <label><input type="checkbox" value="Other" data-category-filter />Other</label>
              </div>
            </fieldset>
<<<<<<< HEAD
            <div class="subscription-actions button-row" role="group" aria-label="Table actions">
=======
            <div class="controls-actions" role="group" aria-label="Table actions">
>>>>>>> 219c4d12
              <button type="button" class="btn btn--ghost" id="exportCsvButton">Export CSV</button>
              <button type="button" class="btn btn--ghost" id="demoDataButton">Demo data</button>
              <button type="button" class="btn btn--ghost" id="resetButton">Reset all</button>
            </div>
<<<<<<< HEAD
          </section>
          <section class="card card--subtle subscription-form" aria-labelledby="add-subscription-heading">
            <div class="subscription-form__intro">
              <h2 id="add-subscription-heading">Add a subscription</h2>
              <p>Log each recurring charge so totals stay accurate.</p>
            </div>
            <form id="subscriptionForm" novalidate>
              <div class="subscription-form__grid">
                <div class="subscription-form__field">
                  <label for="subscriptionName">Name</label>
                  <input type="text" id="subscriptionName" name="subscriptionName" required autocomplete="off" />
                </div>
                <div class="subscription-form__field">
                  <label for="subscriptionCategory">Category</label>
                  <select id="subscriptionCategory" name="subscriptionCategory" required>
                    <option value="">Select a category</option>
                    <option value="Streaming">Streaming</option>
                    <option value="Music">Music</option>
                    <option value="Gaming">Gaming</option>
                    <option value="Productivity">Productivity</option>
                    <option value="Phone">Phone</option>
                    <option value="Internet">Internet</option>
                    <option value="Fitness">Fitness</option>
                    <option value="Other">Other</option>
                  </select>
                </div>
                <fieldset class="subscription-form__field subscription-form__field--frequency">
                  <legend>Billing frequency</legend>
                  <div class="subscription-form__radios">
                    <div>
                      <input type="radio" id="frequencyMonthly" name="subscriptionFrequency" value="monthly" checked />
                      <label for="frequencyMonthly">Monthly</label>
                    </div>
                    <div>
                      <input type="radio" id="frequencyYearly" name="subscriptionFrequency" value="yearly" />
                      <label for="frequencyYearly">Yearly</label>
                    </div>
                  </div>
                </fieldset>
                <div class="subscription-form__field subscription-form__field--price">
                  <label for="subscriptionPrice">Price</label>
                  <div class="subscription-form__input-group">
                    <span aria-hidden="true" class="currency-prefix">$</span>
                    <input type="number" id="subscriptionPrice" name="subscriptionPrice" inputmode="decimal" min="0" step="0.01" aria-describedby="priceHint priceError" required />
                  </div>
                  <p class="input-hint" id="priceHint">Enter the amount you pay per billing cycle.</p>
                  <p class="input-error" id="priceError" role="alert" aria-live="polite"></p>
                </div>
                <div class="subscription-form__field">
                  <label for="subscriptionNextBilling">Next billing date <span class="optional">(optional)</span></label>
                  <input type="date" id="subscriptionNextBilling" name="subscriptionNextBilling" />
                </div>
                <div class="subscription-form__field subscription-form__field--notes">
                  <label for="subscriptionNotes">Notes <span class="optional">(optional)</span></label>
                  <textarea id="subscriptionNotes" name="subscriptionNotes" rows="2" placeholder="Plan details, promo codes, or reminders"></textarea>
                </div>
              </div>
              <div class="subscription-form__footer">
                <button type="submit" class="btn" id="addSubscriptionButton">Add subscription</button>
              </div>
            </form>
          </section>
        </div>
        <div class="subscription-layout__main">
          <section class="subscription-table-card card" aria-labelledby="subscriptions-heading">
            <div class="subscription-table-card__header">
              <div>
                <h2 id="subscriptions-heading">Subscriptions</h2>
                <p class="subscription-table-card__caption" id="tableDescription">Results refresh as you edit, filter, or reorder.</p>
              </div>
              <p class="subscription-table-card__count" id="tableCount" aria-live="polite">0 subscriptions</p>
            </div>
            <div class="table-responsive" role="region" aria-live="polite">
              <table class="subscription-table" aria-describedby="tableDescription">
                <thead>
                  <tr>
                    <th scope="col" class="col-include"><span class="sr-only">Include in totals</span></th>
                    <th scope="col" aria-sort="none"><button type="button" class="sort-button" data-sort="name">Name</button></th>
                    <th scope="col" aria-sort="none"><button type="button" class="sort-button" data-sort="category">Category</button></th>
                    <th scope="col">Frequency</th>
                    <th scope="col" class="numeric">Price</th>
                    <th scope="col" class="numeric" aria-sort="none"><button type="button" class="sort-button" data-sort="monthly">Monthly cost</button></th>
                    <th scope="col" class="numeric" aria-sort="none"><button type="button" class="sort-button" data-sort="yearly">Yearly cost</button></th>
                    <th scope="col" aria-sort="none"><button type="button" class="sort-button" data-sort="nextBilling">Next billing</button></th>
                    <th scope="col" class="col-actions">Actions</th>
                  </tr>
                </thead>
                <tbody id="subscriptionTableBody"></tbody>
              </table>
              <div class="mobile-card-list" id="mobileCardList" hidden aria-live="polite"></div>
              <div class="table-empty" id="tableEmpty" role="status">No subscriptions yet. Add your first one to start tracking.</div>
              <div class="table-empty" id="noMatches" role="status" hidden>No subscriptions match your filters. Try adjusting search or categories.</div>
            </div>
          </section>
          <section class="subscription-chart-card card" aria-labelledby="chart-heading">
            <div class="subscription-chart-card__header">
              <h2 id="chart-heading">Monthly cost by category</h2>
              <p class="subscription-chart-card__caption">Click legend items to focus on a few categories at a time.</p>
            </div>
            <div class="subscription-chart-card__canvas">
              <canvas id="subscriptionChart" width="420" height="420" role="img" aria-label="Donut chart of monthly subscription cost by category"></canvas>
            </div>
            <p class="chart-empty" id="chartEmpty">Add a subscription to see where your money goes.</p>
          </section>
        </div>
      </div>
=======
          </div>
          <div class="controls-card__divider" aria-hidden="true"></div>
          <div class="controls-card__col controls-card__col--form" aria-labelledby="add-subscription-heading">
            <div class="controls-form">
              <h2 id="add-subscription-heading">Add a subscription</h2>
              <p class="controls-form__helper">Keep totals accurate by logging each recurring charge.</p>
              <form id="subscriptionForm" novalidate>
                <div class="form-grid">
                  <div class="form-field">
                    <label for="subscriptionName">Name</label>
                    <input type="text" id="subscriptionName" name="subscriptionName" required autocomplete="off" />
                  </div>
                  <div class="form-field">
                    <label for="subscriptionCategory">Category</label>
                    <select id="subscriptionCategory" name="subscriptionCategory" required>
                      <option value="">Select a category</option>
                      <option value="Streaming">Streaming</option>
                      <option value="Music">Music</option>
                      <option value="Gaming">Gaming</option>
                      <option value="Productivity">Productivity</option>
                      <option value="Phone">Phone</option>
                      <option value="Internet">Internet</option>
                      <option value="Fitness">Fitness</option>
                      <option value="Other">Other</option>
                    </select>
                  </div>
                  <fieldset class="form-field form-field--frequency">
                    <legend>Billing frequency</legend>
                    <div class="radio-group">
                      <div>
                        <input type="radio" id="frequencyMonthly" name="subscriptionFrequency" value="monthly" checked />
                        <label for="frequencyMonthly">Monthly</label>
                      </div>
                      <div>
                        <input type="radio" id="frequencyYearly" name="subscriptionFrequency" value="yearly" />
                        <label for="frequencyYearly">Yearly</label>
                      </div>
                    </div>
                  </fieldset>
                  <div class="form-field form-field--price">
                    <label for="subscriptionPrice">Price</label>
                    <div class="input-group">
                      <span aria-hidden="true" class="currency-prefix">$</span>
                      <input type="number" id="subscriptionPrice" name="subscriptionPrice" inputmode="decimal" min="0" step="0.01" aria-describedby="priceHint priceError" required />
                    </div>
                    <p class="input-hint" id="priceHint">Enter the amount you pay per billing cycle.</p>
                    <p class="input-error" id="priceError" role="alert" aria-live="polite"></p>
                  </div>
                  <div class="form-field">
                    <label for="subscriptionNextBilling">Next billing date <span class="optional">(optional)</span></label>
                    <input type="date" id="subscriptionNextBilling" name="subscriptionNextBilling" />
                  </div>
                  <div class="form-field form-field--notes">
                    <label for="subscriptionNotes">Notes <span class="optional">(optional)</span></label>
                    <textarea id="subscriptionNotes" name="subscriptionNotes" rows="2" placeholder="Plan details, promo codes, or reminders"></textarea>
                  </div>
                </div>
                <div class="form-footer">
                  <button type="submit" class="btn" id="addSubscriptionButton">Add subscription</button>
                </div>
              </form>
            </div>
          </div>
        </div>
      </section>
      <section class="card table-card" aria-labelledby="subscriptions-heading">
        <div class="table-card__header">
          <div>
            <h2 id="subscriptions-heading">Subscriptions</h2>
            <p class="table-card__caption" id="tableDescription">Results update instantly as you edit, filter, or reorder.</p>
          </div>
          <p class="table-card__count" id="tableCount" aria-live="polite">0 subscriptions</p>
        </div>
        <div class="table-responsive" role="region" aria-live="polite">
          <table class="subscription-table" aria-describedby="tableDescription">
            <thead>
              <tr>
                <th scope="col" class="col-include"><span class="sr-only">Include in totals</span></th>
                <th scope="col" aria-sort="none"><button type="button" class="sort-button" data-sort="name">Name</button></th>
                <th scope="col" aria-sort="none"><button type="button" class="sort-button" data-sort="category">Category</button></th>
                <th scope="col">Frequency</th>
                <th scope="col" class="numeric">Price</th>
                <th scope="col" class="numeric" aria-sort="none"><button type="button" class="sort-button" data-sort="monthly">Monthly cost</button></th>
                <th scope="col" class="numeric" aria-sort="none"><button type="button" class="sort-button" data-sort="yearly">Yearly cost</button></th>
                <th scope="col" aria-sort="none"><button type="button" class="sort-button" data-sort="nextBilling">Next billing</button></th>
                <th scope="col" class="col-actions">Actions</th>
              </tr>
            </thead>
            <tbody id="subscriptionTableBody"></tbody>
          </table>
          <div class="mobile-card-list" id="mobileCardList" hidden aria-live="polite"></div>
          <div class="table-empty" id="tableEmpty" role="status">No subscriptions yet. Add your first one to start tracking.</div>
          <div class="table-empty" id="noMatches" role="status" hidden>No subscriptions match your filters. Try adjusting search or categories.</div>
        </div>
      </section>
      <section class="card chart-card" aria-labelledby="chart-heading">
        <div class="chart-card__header">
          <h2 id="chart-heading">Monthly cost by category</h2>
          <p class="chart-card__caption">Click legend items to focus on a few categories at a time.</p>
        </div>
        <div class="chart-card__canvas">
          <canvas id="subscriptionChart" width="420" height="420" role="img" aria-label="Donut chart of monthly subscription cost by category"></canvas>
        </div>
        <p class="chart-empty" id="chartEmpty">Add a subscription to see where your money goes.</p>
      </section>
>>>>>>> 219c4d12
    </div>
  </main>
  <footer class="site-footer" role="contentinfo">
    <div class="wrap site-footer__inner">
      <p>&copy; <span data-year></span> BudgetTools. Built for people who want calm, predictable money habits.</p>
    </div>
  </footer>
  <script defer src="/assets/js/main.js"></script>
  <script defer src="https://cdn.jsdelivr.net/npm/chart.js@4.4.4/dist/chart.umd.min.js" integrity="sha384-tBt+FI0X58F3RrgPf63eNbUsVTNff7kwh28ykVfoCEN0z7dxyzKDn5XxhxL7sRKq" crossorigin="anonymous"></script>
  <script defer src="/tools/subscription-saver/subscription-saver.js"></script>
  <script type="application/ld+json">
  {
    "@context": "https://schema.org",
    "@type": "WebPage",
    "name": "Subscription Saver Tool",
    "url": "https://budgettools.netlify.app/tools/subscription-saver/",
    "description": "Interactive subscription tracker with totals, filters, and export to help you lower recurring costs.",
    "isPartOf": { "@id": "https://budgettools.netlify.app/#website" },
    "inLanguage": "en",
    "potentialAction": {
      "@type": "Action",
      "name": "Track subscriptions",
      "target": "https://budgettools.netlify.app/tools/subscription-saver/"
    },
    "about": {
      "@type": "SoftwareApplication",
      "name": "BudgetTools Subscription Saver",
      "applicationCategory": "FinanceApplication",
      "operatingSystem": "Web",
      "offers": { "@type": "Offer", "price": "0.00", "priceCurrency": "USD" }
    }
  }
  </script>
</body>
</html><|MERGE_RESOLUTION|>--- conflicted
+++ resolved
@@ -201,58 +201,6 @@
     </div>
   </header>
   <main id="main-content">
-<<<<<<< HEAD
-    <section class="page-hero" aria-labelledby="subscription-heading">
-      <div class="page-hero__inner">
-        <p class="page-hero__eyebrow">Subscription Saver</p>
-        <h1 id="subscription-heading">Keep recurring costs in check</h1>
-        <p class="page-hero__lede">Track every streaming, productivity, and utility charge in one view so you can spot quick wins to pause or cancel.</p>
-        <p class="page-hero__meta">Everything stays on this device. Filters, totals, and charts update instantly as you edit or exclude subscriptions.</p>
-      </div>
-    </section>
-    <div class="subscription-wrap">
-      <!-- /** Redesign Notes */
-           Hero and metrics mirror the Savings Goal layout, followed by an aside of filters/actions and the add form for quick tweaks.
-           Table and chart live in the main column so future modules (e.g., insights) can swap in without disturbing data plumbing.
-      -->
-      <section class="subscription-summary" aria-labelledby="summary-heading">
-        <div class="subscription-summary__header">
-          <h2 id="summary-heading">Totals at a glance</h2>
-          <p class="subscription-summary__lede">Numbers reflect your current filters and include/exclude selections.</p>
-        </div>
-        <div class="subscription-summary__grid">
-          <article class="subscription-summary__card" aria-live="polite">
-            <h3 class="subscription-summary__title">Monthly total</h3>
-            <p class="subscription-summary__value" id="totalMonthly">$0.00</p>
-            <p class="subscription-summary__meta" id="monthlyDelta">Showing all included subscriptions.</p>
-          </article>
-          <article class="subscription-summary__card" aria-live="polite">
-            <h3 class="subscription-summary__title">Yearly total</h3>
-            <p class="subscription-summary__value" id="totalYearly">$0.00</p>
-            <p class="subscription-summary__meta" id="yearlyDelta">Showing all included subscriptions.</p>
-          </article>
-          <article class="subscription-summary__card subscription-summary__card--accent" aria-live="polite">
-            <h3 class="subscription-summary__title">Potential savings</h3>
-            <p class="subscription-summary__value" id="potentialSavings">$0.00</p>
-            <p class="subscription-summary__meta" id="savingsHelper">All tracked subscriptions are currently included in totals.</p>
-          </article>
-        </div>
-      </section>
-      <div class="subscription-layout">
-        <div class="subscription-layout__aside">
-          <section class="card card--subtle subscription-manage" aria-labelledby="manage-heading">
-            <div class="subscription-manage__intro">
-              <h2 id="manage-heading">Filters &amp; actions</h2>
-              <p>Search, focus on key categories, or export a quick snapshot.</p>
-            </div>
-            <div class="subscription-field subscription-field--search">
-              <label for="searchInput">Search</label>
-              <input type="search" id="searchInput" name="searchInput" placeholder="Search name or category" autocomplete="off" />
-            </div>
-            <fieldset class="subscription-field subscription-field--frequency">
-              <legend>Billing frequency</legend>
-              <div class="subscription-options subscription-options--radios">
-=======
     <div class="wrap">
       <!-- /** Redesign Notes */
            Totals now lead, controls sit beside the add form, and the list precedes the chart for quicker insight scanning.
@@ -295,21 +243,14 @@
             <fieldset class="controls-field controls-field--frequency">
               <legend>Billing frequency</legend>
               <div class="controls-options controls-options--radios">
->>>>>>> 219c4d12
                 <label><input type="radio" name="frequencyFilter" value="all" checked />All</label>
                 <label><input type="radio" name="frequencyFilter" value="monthly" />Monthly</label>
                 <label><input type="radio" name="frequencyFilter" value="yearly" />Yearly</label>
               </div>
             </fieldset>
-<<<<<<< HEAD
-            <fieldset class="subscription-field subscription-field--categories">
-              <legend>Categories</legend>
-              <div class="subscription-options subscription-options--checkboxes">
-=======
             <fieldset class="controls-field controls-field--categories">
               <legend>Categories</legend>
               <div class="controls-options controls-options--checkboxes">
->>>>>>> 219c4d12
                 <label><input type="checkbox" value="Streaming" data-category-filter />Streaming</label>
                 <label><input type="checkbox" value="Music" data-category-filter />Music</label>
                 <label><input type="checkbox" value="Gaming" data-category-filter />Gaming</label>
@@ -320,123 +261,11 @@
                 <label><input type="checkbox" value="Other" data-category-filter />Other</label>
               </div>
             </fieldset>
-<<<<<<< HEAD
-            <div class="subscription-actions button-row" role="group" aria-label="Table actions">
-=======
             <div class="controls-actions" role="group" aria-label="Table actions">
->>>>>>> 219c4d12
               <button type="button" class="btn btn--ghost" id="exportCsvButton">Export CSV</button>
               <button type="button" class="btn btn--ghost" id="demoDataButton">Demo data</button>
               <button type="button" class="btn btn--ghost" id="resetButton">Reset all</button>
             </div>
-<<<<<<< HEAD
-          </section>
-          <section class="card card--subtle subscription-form" aria-labelledby="add-subscription-heading">
-            <div class="subscription-form__intro">
-              <h2 id="add-subscription-heading">Add a subscription</h2>
-              <p>Log each recurring charge so totals stay accurate.</p>
-            </div>
-            <form id="subscriptionForm" novalidate>
-              <div class="subscription-form__grid">
-                <div class="subscription-form__field">
-                  <label for="subscriptionName">Name</label>
-                  <input type="text" id="subscriptionName" name="subscriptionName" required autocomplete="off" />
-                </div>
-                <div class="subscription-form__field">
-                  <label for="subscriptionCategory">Category</label>
-                  <select id="subscriptionCategory" name="subscriptionCategory" required>
-                    <option value="">Select a category</option>
-                    <option value="Streaming">Streaming</option>
-                    <option value="Music">Music</option>
-                    <option value="Gaming">Gaming</option>
-                    <option value="Productivity">Productivity</option>
-                    <option value="Phone">Phone</option>
-                    <option value="Internet">Internet</option>
-                    <option value="Fitness">Fitness</option>
-                    <option value="Other">Other</option>
-                  </select>
-                </div>
-                <fieldset class="subscription-form__field subscription-form__field--frequency">
-                  <legend>Billing frequency</legend>
-                  <div class="subscription-form__radios">
-                    <div>
-                      <input type="radio" id="frequencyMonthly" name="subscriptionFrequency" value="monthly" checked />
-                      <label for="frequencyMonthly">Monthly</label>
-                    </div>
-                    <div>
-                      <input type="radio" id="frequencyYearly" name="subscriptionFrequency" value="yearly" />
-                      <label for="frequencyYearly">Yearly</label>
-                    </div>
-                  </div>
-                </fieldset>
-                <div class="subscription-form__field subscription-form__field--price">
-                  <label for="subscriptionPrice">Price</label>
-                  <div class="subscription-form__input-group">
-                    <span aria-hidden="true" class="currency-prefix">$</span>
-                    <input type="number" id="subscriptionPrice" name="subscriptionPrice" inputmode="decimal" min="0" step="0.01" aria-describedby="priceHint priceError" required />
-                  </div>
-                  <p class="input-hint" id="priceHint">Enter the amount you pay per billing cycle.</p>
-                  <p class="input-error" id="priceError" role="alert" aria-live="polite"></p>
-                </div>
-                <div class="subscription-form__field">
-                  <label for="subscriptionNextBilling">Next billing date <span class="optional">(optional)</span></label>
-                  <input type="date" id="subscriptionNextBilling" name="subscriptionNextBilling" />
-                </div>
-                <div class="subscription-form__field subscription-form__field--notes">
-                  <label for="subscriptionNotes">Notes <span class="optional">(optional)</span></label>
-                  <textarea id="subscriptionNotes" name="subscriptionNotes" rows="2" placeholder="Plan details, promo codes, or reminders"></textarea>
-                </div>
-              </div>
-              <div class="subscription-form__footer">
-                <button type="submit" class="btn" id="addSubscriptionButton">Add subscription</button>
-              </div>
-            </form>
-          </section>
-        </div>
-        <div class="subscription-layout__main">
-          <section class="subscription-table-card card" aria-labelledby="subscriptions-heading">
-            <div class="subscription-table-card__header">
-              <div>
-                <h2 id="subscriptions-heading">Subscriptions</h2>
-                <p class="subscription-table-card__caption" id="tableDescription">Results refresh as you edit, filter, or reorder.</p>
-              </div>
-              <p class="subscription-table-card__count" id="tableCount" aria-live="polite">0 subscriptions</p>
-            </div>
-            <div class="table-responsive" role="region" aria-live="polite">
-              <table class="subscription-table" aria-describedby="tableDescription">
-                <thead>
-                  <tr>
-                    <th scope="col" class="col-include"><span class="sr-only">Include in totals</span></th>
-                    <th scope="col" aria-sort="none"><button type="button" class="sort-button" data-sort="name">Name</button></th>
-                    <th scope="col" aria-sort="none"><button type="button" class="sort-button" data-sort="category">Category</button></th>
-                    <th scope="col">Frequency</th>
-                    <th scope="col" class="numeric">Price</th>
-                    <th scope="col" class="numeric" aria-sort="none"><button type="button" class="sort-button" data-sort="monthly">Monthly cost</button></th>
-                    <th scope="col" class="numeric" aria-sort="none"><button type="button" class="sort-button" data-sort="yearly">Yearly cost</button></th>
-                    <th scope="col" aria-sort="none"><button type="button" class="sort-button" data-sort="nextBilling">Next billing</button></th>
-                    <th scope="col" class="col-actions">Actions</th>
-                  </tr>
-                </thead>
-                <tbody id="subscriptionTableBody"></tbody>
-              </table>
-              <div class="mobile-card-list" id="mobileCardList" hidden aria-live="polite"></div>
-              <div class="table-empty" id="tableEmpty" role="status">No subscriptions yet. Add your first one to start tracking.</div>
-              <div class="table-empty" id="noMatches" role="status" hidden>No subscriptions match your filters. Try adjusting search or categories.</div>
-            </div>
-          </section>
-          <section class="subscription-chart-card card" aria-labelledby="chart-heading">
-            <div class="subscription-chart-card__header">
-              <h2 id="chart-heading">Monthly cost by category</h2>
-              <p class="subscription-chart-card__caption">Click legend items to focus on a few categories at a time.</p>
-            </div>
-            <div class="subscription-chart-card__canvas">
-              <canvas id="subscriptionChart" width="420" height="420" role="img" aria-label="Donut chart of monthly subscription cost by category"></canvas>
-            </div>
-            <p class="chart-empty" id="chartEmpty">Add a subscription to see where your money goes.</p>
-          </section>
-        </div>
-      </div>
-=======
           </div>
           <div class="controls-card__divider" aria-hidden="true"></div>
           <div class="controls-card__col controls-card__col--form" aria-labelledby="add-subscription-heading">
@@ -542,7 +371,6 @@
         </div>
         <p class="chart-empty" id="chartEmpty">Add a subscription to see where your money goes.</p>
       </section>
->>>>>>> 219c4d12
     </div>
   </main>
   <footer class="site-footer" role="contentinfo">
