:root {
<<<<<<< HEAD
  --subscription-section-gap: clamp(2.75rem, 6vw, 4.75rem);
=======
  --card-gap: clamp(1.75rem, 4vw, 2.5rem);
  --border-subtle: rgba(203, 213, 225, 0.55);
  --text-muted: #475569;
  --text-soft: #64748b;
  --surface-muted: #f8fafc;
>>>>>>> 219c4d12
}

.page-hero {
  width: var(--container-width);
  margin-inline: auto;
  padding-block: clamp(3rem, 6vw, 4.75rem);
}

.page-hero__inner {
  display: grid;
  gap: var(--space-4);
}

<<<<<<< HEAD
.page-hero__eyebrow {
  display: inline-flex;
  align-items: center;
  gap: 0.5rem;
  padding: 0.35rem 0.85rem;
  border-radius: 999px;
  background: color-mix(in srgb, var(--color-accent) 18%, white);
  color: color-mix(in srgb, var(--color-accent) 80%, #065f46);
  font-size: 0.85rem;
  font-weight: 600;
  letter-spacing: 0.05em;
  text-transform: uppercase;
  width: fit-content;
}

.page-hero__lede {
  margin: 0;
  color: var(--color-muted);
  max-width: 68ch;
}

.page-hero__meta {
  margin: 0;
  color: color-mix(in srgb, var(--color-muted) 80%, white);
  font-size: 0.95rem;
  max-width: 60ch;
}

.subscription-wrap {
  width: var(--container-width);
  margin-inline: auto;
  padding-block: clamp(2.5rem, 5vw, 4.25rem);
  display: grid;
  gap: var(--subscription-section-gap);
}

.card--subtle {
  background: color-mix(in srgb, var(--color-surface) 92%, white);
  border-radius: var(--radius-lg);
  border: 1px solid color-mix(in srgb, var(--color-border) 75%, transparent);
  box-shadow: none;
  padding: clamp(1.35rem, 3vw, 1.85rem);
}

.card--subtle:hover,
.card--subtle:focus-within {
  transform: none;
  box-shadow: none;
}

.subscription-summary {
=======
.subtitle {
  margin: 0;
  color: var(--text-soft);
  max-width: 640px;
}

.summary-section {
  margin-bottom: var(--card-gap);
}

.summary-grid {
  display: grid;
  grid-template-columns: repeat(3, minmax(0, 1fr));
  gap: clamp(1rem, 2.5vw, 1.5rem);
}

.summary-card {
  display: grid;
  gap: 0.35rem;
}

.summary-card__title {
  margin: 0;
  font-size: 1.05rem;
  font-weight: 600;
}

.summary-card__value {
  margin: 0;
  font-size: clamp(2.1rem, 4vw, 2.8rem);
  font-weight: 700;
  letter-spacing: -0.01em;
}

.summary-card__meta {
  margin: 0;
  font-size: 0.9rem;
  color: var(--text-soft);
}

.summary-card--savings {
  background: linear-gradient(135deg, rgba(34, 197, 94, 0.12), rgba(16, 185, 129, 0.22));
  border-color: rgba(45, 212, 191, 0.28);
}

.controls-section {
  margin-bottom: var(--card-gap);
}

.controls-card {
  display: grid;
  grid-template-columns: minmax(0, 1.05fr) minmax(0, 0.95fr);
  gap: clamp(1.5rem, 4vw, 2rem);
  align-items: stretch;
}

.controls-card__col {
  display: grid;
  gap: clamp(1.25rem, 3vw, 1.75rem);
}

.controls-card__header {
  display: grid;
  gap: 0.35rem;
}

.controls-card__header h2 {
  margin: 0;
  font-size: 1.15rem;
}

.controls-card__header p {
  margin: 0;
  color: var(--text-soft);
  font-size: 0.95rem;
}

.controls-field {
>>>>>>> 219c4d12
  display: grid;
  gap: var(--space-4);
}

.subscription-summary__header {
  display: grid;
  gap: var(--space-2);
}

<<<<<<< HEAD
.subscription-summary__header h2 {
=======
.controls-field label,
.controls-field legend {
  font-weight: 600;
  color: #0f172a;
}

.controls-field input[type="search"],
.controls-field select {
  font: inherit;
  padding: 0.6rem 0.75rem;
  border-radius: 12px;
  border: 1px solid rgba(148, 163, 184, 0.5);
  background: #fff;
  transition: border-color 0.2s ease, box-shadow 0.2s ease;
}

.controls-field input[type="search"]:focus,
.controls-field select:focus {
  outline: 0;
  border-color: rgba(34, 197, 94, 0.6);
  box-shadow: 0 0 0 3px rgba(34, 197, 94, 0.18);
}

.controls-options {
  display: flex;
  flex-wrap: wrap;
  gap: 0.65rem;
}

.controls-options--radios label,
.controls-options--checkboxes label {
  display: inline-flex;
  align-items: center;
  gap: 0.45rem;
  padding: 0.4rem 0.75rem;
  border-radius: 999px;
  border: 1px solid rgba(148, 163, 184, 0.5);
  background: #fff;
  font-size: 0.92rem;
  cursor: pointer;
  transition: border-color 0.2s ease, background 0.2s ease;
}

.controls-options--radios input,
.controls-options--checkboxes input {
  accent-color: #22c55e;
}

.controls-options--checkboxes label {
  min-width: calc(50% - 0.65rem);
}

.controls-options label:hover,
.controls-options label:focus-visible {
  border-color: rgba(34, 197, 94, 0.6);
  background: rgba(34, 197, 94, 0.12);
  outline: none;
}

.controls-actions {
  display: flex;
  flex-wrap: wrap;
  gap: 0.75rem;
  justify-content: flex-start;
}

.controls-card__divider {
  width: 1px;
  background: var(--border-subtle);
  align-self: stretch;
}

.controls-form {
  display: grid;
  gap: 1.25rem;
}

.controls-form__helper {
>>>>>>> 219c4d12
  margin: 0;
  font-size: var(--font-size-h3);
}

<<<<<<< HEAD
.subscription-summary__lede {
  margin: 0;
  color: var(--color-muted);
  font-size: 0.95rem;
}

.subscription-summary__grid {
=======
.form-grid {
  display: grid;
  gap: clamp(1rem, 2.5vw, 1.5rem);
  grid-template-columns: repeat(2, minmax(0, 1fr));
  align-items: start;
}

.form-field {
>>>>>>> 219c4d12
  display: grid;
  gap: var(--space-4);
  grid-template-columns: repeat(auto-fit, minmax(220px, 1fr));
}

.subscription-summary__card {
  background: var(--color-surface);
  border: 1px solid var(--color-border);
  border-radius: var(--radius-lg);
  box-shadow: var(--shadow-md);
  padding: clamp(1.4rem, 3vw, 1.9rem);
  display: grid;
  gap: var(--space-2);
}

.subscription-summary__card--accent {
  background: color-mix(in srgb, var(--color-accent) 14%, white);
  border-color: color-mix(in srgb, var(--color-accent) 40%, transparent);
}

.subscription-summary__title {
  margin: 0;
  font-size: 1.05rem;
  font-weight: 600;
  letter-spacing: 0.04em;
  text-transform: uppercase;
  color: var(--color-muted);
}

.subscription-summary__value {
  margin: 0;
  font-size: clamp(2.1rem, 4vw, 2.85rem);
  font-weight: 700;
  letter-spacing: -0.01em;
  color: var(--color-text);
}

.subscription-summary__meta {
  margin: 0;
  font-size: 0.9rem;
  color: var(--color-muted);
}

.subscription-layout {
  display: grid;
  gap: var(--space-6);
}

.subscription-layout__aside,
.subscription-layout__main {
  display: grid;
  gap: var(--space-5);
}

@media (min-width: 1024px) {
  .subscription-layout {
    grid-template-columns: minmax(0, 0.9fr) minmax(0, 1.1fr);
    align-items: start;
  }
}

.subscription-manage {
  display: grid;
  gap: var(--space-4);
}

.subscription-manage__intro {
  display: grid;
  gap: var(--space-2);
}

.subscription-manage__intro h2 {
  margin: 0;
  font-size: var(--font-size-h3);
}

.subscription-manage__intro p {
  margin: 0;
  color: var(--color-muted);
  font-size: 0.95rem;
}

.subscription-field {
  display: grid;
  gap: var(--space-2);
}

.subscription-field label,
.subscription-field legend {
  font-weight: 600;
  color: var(--color-text);
  font-size: 0.95rem;
}

.subscription-field--frequency,
.subscription-field--categories {
  border: 0;
  padding: 0;
  margin: 0;
}

.subscription-field input[type="search"],
.subscription-field select {
  padding: 0.65rem 0.85rem;
  border-radius: var(--radius-md);
  border: 1px solid color-mix(in srgb, var(--color-border) 75%, transparent);
  background: #fff;
  transition: border-color 0.2s ease, box-shadow 0.2s ease;
}

<<<<<<< HEAD
.subscription-field input[type="search"]:focus,
.subscription-field select:focus {
  outline: 0;
  border-color: color-mix(in srgb, var(--color-accent) 60%, transparent);
  box-shadow: 0 0 0 3px color-mix(in srgb, var(--color-accent) 30%, transparent);
}

.subscription-options {
  display: flex;
  flex-wrap: wrap;
  gap: 0.65rem;
}

.subscription-options label {
  display: inline-flex;
  align-items: center;
  gap: 0.45rem;
  padding: 0.45rem 0.85rem;
  border-radius: 999px;
  border: 1px solid color-mix(in srgb, var(--color-border) 75%, transparent);
  background: #fff;
  font-size: 0.92rem;
  font-weight: 600;
  color: var(--color-muted);
  cursor: pointer;
  transition: border-color 0.2s ease, background 0.2s ease;
}

.subscription-options input {
  accent-color: var(--color-accent);
}

.subscription-options label:hover,
.subscription-options label:focus-within {
  border-color: color-mix(in srgb, var(--color-accent) 60%, transparent);
  background: color-mix(in srgb, var(--color-accent) 18%, white);
}

.subscription-options--checkboxes label {
  min-width: calc(50% - 0.65rem);
}

.subscription-actions {
  justify-content: flex-start;
}

.subscription-form {
  display: grid;
  gap: var(--space-4);
}

.subscription-form__intro {
  display: grid;
  gap: var(--space-2);
}

.subscription-form__intro h2 {
  margin: 0;
  font-size: var(--font-size-h3);
}

.subscription-form__intro p {
  margin: 0;
  color: var(--color-muted);
  font-size: 0.95rem;
}

.subscription-form__grid {
  display: grid;
  gap: var(--space-4);
  grid-template-columns: repeat(2, minmax(0, 1fr));
}

.subscription-form__field {
  display: grid;
  gap: var(--space-2);
}

.subscription-form__field label,
.subscription-form__field legend {
  font-weight: 600;
  color: var(--color-text);
  font-size: 0.95rem;
}

.subscription-form__field input,
.subscription-form__field select,
.subscription-form__field textarea {
  padding: 0.65rem 0.75rem;
  border-radius: var(--radius-md);
  border: 1px solid color-mix(in srgb, var(--color-border) 75%, transparent);
  background: #fff;
  transition: border-color 0.2s ease, box-shadow 0.2s ease;
}

.subscription-form__field textarea {
  resize: vertical;
  min-height: 110px;
}

.subscription-form__field input:focus,
.subscription-form__field select:focus,
.subscription-form__field textarea:focus {
  outline: 0;
  border-color: color-mix(in srgb, var(--color-accent) 60%, transparent);
  box-shadow: 0 0 0 3px color-mix(in srgb, var(--color-accent) 30%, transparent);
}

.subscription-form__field--frequency {
  background: color-mix(in srgb, var(--color-surface) 90%, white);
  border: 1px solid color-mix(in srgb, var(--color-border) 70%, transparent);
  border-radius: var(--radius-md);
  padding: 1rem;
  gap: var(--space-3);
=======
.form-footer {
  display: flex;
  justify-content: flex-end;
}

.table-card {
  display: grid;
  gap: 1.5rem;
  margin-bottom: var(--card-gap);
>>>>>>> 219c4d12
}

.subscription-form__radios {
  display: flex;
  gap: var(--space-4);
  flex-wrap: wrap;
<<<<<<< HEAD
  font-weight: 600;
  color: var(--color-text);
=======
  gap: 1rem;
  align-items: center;
  justify-content: space-between;
>>>>>>> 219c4d12
}

.subscription-form__radios label {
  margin-left: 0.35rem;
  font-weight: 500;
  color: var(--color-muted);
}

<<<<<<< HEAD
.subscription-form__field--price .subscription-form__input-group {
  display: flex;
  align-items: center;
  border: 1px solid color-mix(in srgb, var(--color-border) 75%, transparent);
  border-radius: var(--radius-md);
  overflow: hidden;
  background: #fff;
}

.currency-prefix {
  display: inline-flex;
  align-items: center;
  justify-content: center;
  padding: 0 0.75rem;
  color: var(--color-muted);
  border-right: 1px solid color-mix(in srgb, var(--color-border) 70%, transparent);
}

.subscription-form__field--price input {
  flex: 1;
  border: 0;
  padding: 0.65rem 0.75rem;
  min-width: 0;
}

.subscription-form__field--price input:focus {
  box-shadow: none;
}

.input-hint {
  margin: 0;
  font-size: 0.85rem;
  color: var(--color-muted);
}

.optional {
  font-weight: 400;
  color: var(--color-muted);
}

.input-error {
  min-height: 1.25rem;
  font-size: 0.85rem;
  color: var(--color-bad);
  margin: 0;
}

.subscription-form__field--notes {
  grid-column: span 2;
}

.subscription-form__footer {
  display: flex;
  justify-content: flex-end;
}

.subscription-table-card {
  display: grid;
  gap: var(--space-4);
}

.subscription-table-card__header {
  display: flex;
  flex-wrap: wrap;
  gap: var(--space-3);
  align-items: center;
  justify-content: space-between;
}

.subscription-table-card__caption {
  margin: 0;
  color: var(--color-muted);
  font-size: 0.95rem;
}

.subscription-table-card__count {
  margin: 0;
  font-weight: 600;
  color: var(--color-muted);
=======
.table-card__count {
  margin: 0;
  font-weight: 600;
  color: var(--text-muted);
>>>>>>> 219c4d12
}

.table-responsive {
  border-radius: var(--radius-md);
  border: 1px solid color-mix(in srgb, var(--color-border) 80%, transparent);
  overflow: hidden;
  overflow-x: auto;
  background: #fff;
}

.subscription-table {
  width: 100%;
  border-collapse: collapse;
<<<<<<< HEAD
  min-width: 780px;
  font-variant-numeric: tabular-nums;
}

.subscription-table thead th {
  position: sticky;
  top: 0;
  background: linear-gradient(180deg, #f8fafc 0%, #ffffff 60%);
  z-index: 2;
  padding: 0.75rem 1rem;
  font-size: 0.75rem;
  text-transform: uppercase;
  letter-spacing: 0.05em;
  color: var(--color-muted);
  text-align: left;
}

.subscription-table th.numeric,
.subscription-table td.numeric {
  text-align: right;
}

.subscription-table td {
  padding: 0.85rem 1rem;
  border-bottom: 1px solid color-mix(in srgb, var(--color-border) 85%, transparent);
=======
  min-width: 760px;
  font-variant-numeric: tabular-nums;
}

.subscription-table thead th {
  position: sticky;
  top: 0;
  background: linear-gradient(180deg, #f8fafc 0%, #ffffff 60%);
  z-index: 2;
  padding: 0.75rem 1rem;
  font-size: 0.75rem;
  text-transform: uppercase;
  letter-spacing: 0.05em;
  color: #475569;
  text-align: left;
}

.subscription-table th.numeric,
.subscription-table td.numeric {
  text-align: right;
}

.subscription-table td {
  padding: 0.85rem 1rem;
  border-bottom: 1px solid rgba(226, 232, 240, 0.8);
>>>>>>> 219c4d12
  vertical-align: top;
  background: #fff;
}

.subscription-table tbody tr:last-of-type td {
  border-bottom: 0;
}

.subscription-table tbody tr[data-editing="true"] {
  background: color-mix(in srgb, var(--color-border) 25%, transparent);
}

.subscription-table tbody tr[data-included="false"] {
  opacity: 0.6;
}

.subscription-table .col-include {
  width: 52px;
  position: sticky;
  left: 0;
  background: #fff;
  z-index: 3;
}

.subscription-table td:first-child {
  position: sticky;
  left: 0;
  background: #fff;
  z-index: 2;
}

.subscription-table .col-actions {
  min-width: 140px;
  text-align: right;
}

.sort-button {
  appearance: none;
  border: 0;
  background: transparent;
  font: inherit;
  font-weight: 600;
  color: inherit;
  display: inline-flex;
  align-items: center;
  gap: 0.4rem;
  cursor: pointer;
}

.sort-button::after {
  content: "";
  border: 0.35rem solid transparent;
  border-top-color: color-mix(in srgb, var(--color-muted) 70%, transparent);
  transform: translateY(0.15rem);
  opacity: 0.65;
}

.sort-button[data-direction="desc"]::after {
  border-top-color: transparent;
  border-bottom-color: color-mix(in srgb, var(--color-muted) 70%, transparent);
  transform: translateY(-0.15rem);
}

.sort-button:not([data-direction])::after {
  opacity: 0.3;
}

.sort-button:focus-visible {
  outline: 2px solid color-mix(in srgb, var(--color-accent) 55%, transparent);
  outline-offset: 4px;
  border-radius: 10px;
}

.include-checkbox {
  width: 1.1rem;
  height: 1.1rem;
}

.subscription-name {
  font-weight: 600;
}

.subscription-notes {
  margin-top: 0.35rem;
  font-size: 0.85rem;
<<<<<<< HEAD
  color: var(--color-muted);
=======
  color: var(--text-soft);
>>>>>>> 219c4d12
}

.row-actions {
  display: inline-flex;
  gap: 0.5rem;
}

.row-actions button {
  border: 1px solid color-mix(in srgb, var(--color-border) 75%, transparent);
  background: #fff;
  border-radius: 999px;
  padding: 0.4rem 0.9rem;
  font: inherit;
  font-size: 0.85rem;
  font-weight: 600;
  color: var(--color-text);
  cursor: pointer;
  transition: border-color 0.2s ease, background 0.2s ease;
}

.row-actions button:hover,
.row-actions button:focus-visible {
  border-color: color-mix(in srgb, var(--color-accent) 60%, transparent);
  background: color-mix(in srgb, var(--color-accent) 18%, white);
  outline: none;
}

.edit-cell input,
.edit-cell select,
.edit-cell textarea {
  width: 100%;
  font: inherit;
  padding: 0.45rem 0.5rem;
  border-radius: 10px;
<<<<<<< HEAD
  border: 1px solid color-mix(in srgb, var(--color-border) 75%, transparent);
  background: #fff;
}

.edit-cell textarea {
  resize: vertical;
}

.edit-error {
  margin-top: 0.4rem;
  color: var(--color-bad);
  font-size: 0.85rem;
  font-weight: 600;
}

.table-empty {
  padding: 1.5rem;
  text-align: center;
  font-weight: 600;
  color: var(--color-muted);
  border-top: 1px solid color-mix(in srgb, var(--color-border) 85%, transparent);
}

.mobile-card-list {
  display: none;
}

.subscription-card {
  border: 1px solid var(--color-border);
  border-radius: var(--radius-md);
  padding: 1rem 1.1rem;
  background: #fff;
  display: grid;
  gap: var(--space-3);
  box-shadow: var(--shadow-md);
}

.subscription-card[data-included="false"] {
  opacity: 0.6;
}

.subscription-card[data-editing="true"] {
  border-color: color-mix(in srgb, var(--color-border) 80%, transparent);
  background: color-mix(in srgb, var(--color-border) 20%, transparent);
}

.subscription-card__header {
  display: flex;
  align-items: center;
  gap: var(--space-3);
}

.subscription-card__meta,
.subscription-card__amounts {
  display: flex;
  flex-wrap: wrap;
  gap: var(--space-3);
  font-size: 0.9rem;
  color: var(--color-muted);
}

.subscription-card__actions {
  display: flex;
  gap: var(--space-3);
}

.subscription-card__actions button {
  border: 1px solid color-mix(in srgb, var(--color-border) 75%, transparent);
  background: #fff;
  border-radius: 999px;
  padding: 0.4rem 0.9rem;
  font: inherit;
  font-size: 0.85rem;
  font-weight: 600;
  color: var(--color-text);
=======
  border: 1px solid rgba(148, 163, 184, 0.5);
  background: #fff;
}

.edit-cell textarea {
  resize: vertical;
}

.edit-error {
  margin-top: 0.4rem;
  color: #dc2626;
  font-size: 0.85rem;
  font-weight: 600;
}

.table-empty {
  padding: 1.5rem;
  text-align: center;
  font-weight: 600;
  color: var(--text-soft);
  border-top: 1px solid rgba(226, 232, 240, 0.8);
}

.mobile-card-list {
  display: none;
}

.subscription-card {
  border: 1px solid rgba(219, 228, 243, 0.9);
  border-radius: 16px;
  padding: 1rem 1.1rem;
  background: #fff;
  display: grid;
  gap: 0.75rem;
}

.subscription-card[data-included="false"] {
  opacity: 0.6;
}

.subscription-card[data-editing="true"] {
  border-color: rgba(148, 163, 184, 0.6);
  background: rgba(226, 232, 240, 0.35);
}

.subscription-card__header {
  display: flex;
  justify-content: space-between;
  align-items: center;
  gap: 0.75rem;
}

.subscription-card__meta {
  display: flex;
  flex-wrap: wrap;
  gap: 0.5rem;
  font-size: 0.9rem;
  color: var(--text-soft);
}

.subscription-card__amounts {
  display: flex;
  flex-wrap: wrap;
  gap: 0.75rem;
  font-weight: 600;
}

.subscription-card__actions {
  display: flex;
  justify-content: flex-end;
  gap: 0.5rem;
}

.subscription-card__actions button {
  border: 1px solid rgba(148, 163, 184, 0.5);
  background: #fff;
  border-radius: 999px;
  padding: 0.45rem 1rem;
  font: inherit;
  font-size: 0.9rem;
  font-weight: 600;
  color: #0f172a;
>>>>>>> 219c4d12
  cursor: pointer;
  transition: border-color 0.2s ease, background 0.2s ease;
}

.subscription-card__actions button:hover,
.subscription-card__actions button:focus-visible {
<<<<<<< HEAD
  border-color: color-mix(in srgb, var(--color-accent) 60%, transparent);
  background: color-mix(in srgb, var(--color-accent) 18%, white);
=======
  border-color: rgba(34, 197, 94, 0.6);
  background: rgba(34, 197, 94, 0.12);
>>>>>>> 219c4d12
  outline: none;
}

.edit-field input,
.edit-field select,
.edit-field textarea {
  width: 100%;
  font: inherit;
  padding: 0.45rem 0.5rem;
  border-radius: 10px;
  border: 1px solid color-mix(in srgb, var(--color-border) 75%, transparent);
  background: #fff;
}

.edit-field textarea {
  resize: vertical;
}

<<<<<<< HEAD
.subscription-chart-card {
  display: grid;
  gap: var(--space-4);
}

.subscription-chart-card__header {
  display: grid;
  gap: var(--space-2);
}

.subscription-chart-card__caption {
  margin: 0;
  color: var(--color-muted);
  font-size: 0.95rem;
}

.subscription-chart-card__canvas {
=======
.chart-card {
  display: grid;
  gap: 1.25rem;
}

.chart-card__header {
  display: grid;
  gap: 0.4rem;
}

.chart-card__caption {
  margin: 0;
  color: var(--text-soft);
}

.chart-card__canvas {
>>>>>>> 219c4d12
  display: grid;
  place-items: center;
  min-height: 320px;
  position: relative;
}

<<<<<<< HEAD
.subscription-chart-card__canvas canvas {
=======
.chart-card__canvas canvas {
>>>>>>> 219c4d12
  max-width: 100%;
  max-height: 360px;
}

.chart-empty {
  margin: 0;
<<<<<<< HEAD
  color: var(--color-muted);
=======
  color: var(--text-soft);
>>>>>>> 219c4d12
  font-size: 0.95rem;
  text-align: center;
}

.prefers-reduced-motion * {
  transition-duration: 0.01ms !important;
  animation-duration: 0.01ms !important;
}

@media (max-width: 1080px) {
  .controls-card {
    grid-template-columns: 1fr;
  }

<<<<<<< HEAD
  .subscription-form__field--notes {
    grid-column: auto;
  }

  .subscription-options--checkboxes label {
=======
  .controls-card__divider {
    display: none;
  }
}

@media (max-width: 960px) {
  .form-grid {
    grid-template-columns: 1fr;
  }

  .form-field--notes {
    grid-column: auto;
  }

  .controls-options--checkboxes label {
>>>>>>> 219c4d12
    min-width: calc(50% - 0.65rem);
  }
}

@media (max-width: 820px) {
<<<<<<< HEAD
  .subscription-summary__grid {
=======
  .summary-grid {
>>>>>>> 219c4d12
    grid-template-columns: repeat(2, minmax(0, 1fr));
  }
}

@media (max-width: 720px) {
  .subscription-summary__grid {
    grid-template-columns: 1fr;
  }

<<<<<<< HEAD
  .subscription-options--checkboxes label {
=======
  .controls-options--checkboxes label {
>>>>>>> 219c4d12
    min-width: 100%;
  }

  .subscription-table {
    display: none;
  }

  .table-responsive {
    border: 0;
    overflow: visible;
  }

  .table-empty {
    border: 0;
  }

  .mobile-card-list {
    display: grid;
<<<<<<< HEAD
    gap: var(--space-4);
=======
    gap: 1rem;
>>>>>>> 219c4d12
  }
}

@media (prefers-reduced-motion: reduce) {
  * {
    animation-duration: 0.01ms !important;
    animation-iteration-count: 1 !important;
    transition-duration: 0.01ms !important;
    scroll-behavior: auto !important;
  }
}<|MERGE_RESOLUTION|>--- conflicted
+++ resolved
@@ -1,13 +1,9 @@
 :root {
-<<<<<<< HEAD
-  --subscription-section-gap: clamp(2.75rem, 6vw, 4.75rem);
-=======
   --card-gap: clamp(1.75rem, 4vw, 2.5rem);
   --border-subtle: rgba(203, 213, 225, 0.55);
   --text-muted: #475569;
   --text-soft: #64748b;
   --surface-muted: #f8fafc;
->>>>>>> 219c4d12
 }
 
 .page-hero {
@@ -21,59 +17,6 @@
   gap: var(--space-4);
 }
 
-<<<<<<< HEAD
-.page-hero__eyebrow {
-  display: inline-flex;
-  align-items: center;
-  gap: 0.5rem;
-  padding: 0.35rem 0.85rem;
-  border-radius: 999px;
-  background: color-mix(in srgb, var(--color-accent) 18%, white);
-  color: color-mix(in srgb, var(--color-accent) 80%, #065f46);
-  font-size: 0.85rem;
-  font-weight: 600;
-  letter-spacing: 0.05em;
-  text-transform: uppercase;
-  width: fit-content;
-}
-
-.page-hero__lede {
-  margin: 0;
-  color: var(--color-muted);
-  max-width: 68ch;
-}
-
-.page-hero__meta {
-  margin: 0;
-  color: color-mix(in srgb, var(--color-muted) 80%, white);
-  font-size: 0.95rem;
-  max-width: 60ch;
-}
-
-.subscription-wrap {
-  width: var(--container-width);
-  margin-inline: auto;
-  padding-block: clamp(2.5rem, 5vw, 4.25rem);
-  display: grid;
-  gap: var(--subscription-section-gap);
-}
-
-.card--subtle {
-  background: color-mix(in srgb, var(--color-surface) 92%, white);
-  border-radius: var(--radius-lg);
-  border: 1px solid color-mix(in srgb, var(--color-border) 75%, transparent);
-  box-shadow: none;
-  padding: clamp(1.35rem, 3vw, 1.85rem);
-}
-
-.card--subtle:hover,
-.card--subtle:focus-within {
-  transform: none;
-  box-shadow: none;
-}
-
-.subscription-summary {
-=======
 .subtitle {
   margin: 0;
   color: var(--text-soft);
@@ -152,7 +95,6 @@
 }
 
 .controls-field {
->>>>>>> 219c4d12
   display: grid;
   gap: var(--space-4);
 }
@@ -162,9 +104,6 @@
   gap: var(--space-2);
 }
 
-<<<<<<< HEAD
-.subscription-summary__header h2 {
-=======
 .controls-field label,
 .controls-field legend {
   font-weight: 600;
@@ -243,20 +182,10 @@
 }
 
 .controls-form__helper {
->>>>>>> 219c4d12
   margin: 0;
   font-size: var(--font-size-h3);
 }
 
-<<<<<<< HEAD
-.subscription-summary__lede {
-  margin: 0;
-  color: var(--color-muted);
-  font-size: 0.95rem;
-}
-
-.subscription-summary__grid {
-=======
 .form-grid {
   display: grid;
   gap: clamp(1rem, 2.5vw, 1.5rem);
@@ -265,7 +194,6 @@
 }
 
 .form-field {
->>>>>>> 219c4d12
   display: grid;
   gap: var(--space-4);
   grid-template-columns: repeat(auto-fit, minmax(220px, 1fr));
@@ -376,122 +304,6 @@
   transition: border-color 0.2s ease, box-shadow 0.2s ease;
 }
 
-<<<<<<< HEAD
-.subscription-field input[type="search"]:focus,
-.subscription-field select:focus {
-  outline: 0;
-  border-color: color-mix(in srgb, var(--color-accent) 60%, transparent);
-  box-shadow: 0 0 0 3px color-mix(in srgb, var(--color-accent) 30%, transparent);
-}
-
-.subscription-options {
-  display: flex;
-  flex-wrap: wrap;
-  gap: 0.65rem;
-}
-
-.subscription-options label {
-  display: inline-flex;
-  align-items: center;
-  gap: 0.45rem;
-  padding: 0.45rem 0.85rem;
-  border-radius: 999px;
-  border: 1px solid color-mix(in srgb, var(--color-border) 75%, transparent);
-  background: #fff;
-  font-size: 0.92rem;
-  font-weight: 600;
-  color: var(--color-muted);
-  cursor: pointer;
-  transition: border-color 0.2s ease, background 0.2s ease;
-}
-
-.subscription-options input {
-  accent-color: var(--color-accent);
-}
-
-.subscription-options label:hover,
-.subscription-options label:focus-within {
-  border-color: color-mix(in srgb, var(--color-accent) 60%, transparent);
-  background: color-mix(in srgb, var(--color-accent) 18%, white);
-}
-
-.subscription-options--checkboxes label {
-  min-width: calc(50% - 0.65rem);
-}
-
-.subscription-actions {
-  justify-content: flex-start;
-}
-
-.subscription-form {
-  display: grid;
-  gap: var(--space-4);
-}
-
-.subscription-form__intro {
-  display: grid;
-  gap: var(--space-2);
-}
-
-.subscription-form__intro h2 {
-  margin: 0;
-  font-size: var(--font-size-h3);
-}
-
-.subscription-form__intro p {
-  margin: 0;
-  color: var(--color-muted);
-  font-size: 0.95rem;
-}
-
-.subscription-form__grid {
-  display: grid;
-  gap: var(--space-4);
-  grid-template-columns: repeat(2, minmax(0, 1fr));
-}
-
-.subscription-form__field {
-  display: grid;
-  gap: var(--space-2);
-}
-
-.subscription-form__field label,
-.subscription-form__field legend {
-  font-weight: 600;
-  color: var(--color-text);
-  font-size: 0.95rem;
-}
-
-.subscription-form__field input,
-.subscription-form__field select,
-.subscription-form__field textarea {
-  padding: 0.65rem 0.75rem;
-  border-radius: var(--radius-md);
-  border: 1px solid color-mix(in srgb, var(--color-border) 75%, transparent);
-  background: #fff;
-  transition: border-color 0.2s ease, box-shadow 0.2s ease;
-}
-
-.subscription-form__field textarea {
-  resize: vertical;
-  min-height: 110px;
-}
-
-.subscription-form__field input:focus,
-.subscription-form__field select:focus,
-.subscription-form__field textarea:focus {
-  outline: 0;
-  border-color: color-mix(in srgb, var(--color-accent) 60%, transparent);
-  box-shadow: 0 0 0 3px color-mix(in srgb, var(--color-accent) 30%, transparent);
-}
-
-.subscription-form__field--frequency {
-  background: color-mix(in srgb, var(--color-surface) 90%, white);
-  border: 1px solid color-mix(in srgb, var(--color-border) 70%, transparent);
-  border-radius: var(--radius-md);
-  padding: 1rem;
-  gap: var(--space-3);
-=======
 .form-footer {
   display: flex;
   justify-content: flex-end;
@@ -501,21 +313,15 @@
   display: grid;
   gap: 1.5rem;
   margin-bottom: var(--card-gap);
->>>>>>> 219c4d12
 }
 
 .subscription-form__radios {
   display: flex;
   gap: var(--space-4);
   flex-wrap: wrap;
-<<<<<<< HEAD
-  font-weight: 600;
-  color: var(--color-text);
-=======
   gap: 1rem;
   align-items: center;
   justify-content: space-between;
->>>>>>> 219c4d12
 }
 
 .subscription-form__radios label {
@@ -524,92 +330,10 @@
   color: var(--color-muted);
 }
 
-<<<<<<< HEAD
-.subscription-form__field--price .subscription-form__input-group {
-  display: flex;
-  align-items: center;
-  border: 1px solid color-mix(in srgb, var(--color-border) 75%, transparent);
-  border-radius: var(--radius-md);
-  overflow: hidden;
-  background: #fff;
-}
-
-.currency-prefix {
-  display: inline-flex;
-  align-items: center;
-  justify-content: center;
-  padding: 0 0.75rem;
-  color: var(--color-muted);
-  border-right: 1px solid color-mix(in srgb, var(--color-border) 70%, transparent);
-}
-
-.subscription-form__field--price input {
-  flex: 1;
-  border: 0;
-  padding: 0.65rem 0.75rem;
-  min-width: 0;
-}
-
-.subscription-form__field--price input:focus {
-  box-shadow: none;
-}
-
-.input-hint {
-  margin: 0;
-  font-size: 0.85rem;
-  color: var(--color-muted);
-}
-
-.optional {
-  font-weight: 400;
-  color: var(--color-muted);
-}
-
-.input-error {
-  min-height: 1.25rem;
-  font-size: 0.85rem;
-  color: var(--color-bad);
-  margin: 0;
-}
-
-.subscription-form__field--notes {
-  grid-column: span 2;
-}
-
-.subscription-form__footer {
-  display: flex;
-  justify-content: flex-end;
-}
-
-.subscription-table-card {
-  display: grid;
-  gap: var(--space-4);
-}
-
-.subscription-table-card__header {
-  display: flex;
-  flex-wrap: wrap;
-  gap: var(--space-3);
-  align-items: center;
-  justify-content: space-between;
-}
-
-.subscription-table-card__caption {
-  margin: 0;
-  color: var(--color-muted);
-  font-size: 0.95rem;
-}
-
-.subscription-table-card__count {
-  margin: 0;
-  font-weight: 600;
-  color: var(--color-muted);
-=======
 .table-card__count {
   margin: 0;
   font-weight: 600;
   color: var(--text-muted);
->>>>>>> 219c4d12
 }
 
 .table-responsive {
@@ -623,33 +347,6 @@
 .subscription-table {
   width: 100%;
   border-collapse: collapse;
-<<<<<<< HEAD
-  min-width: 780px;
-  font-variant-numeric: tabular-nums;
-}
-
-.subscription-table thead th {
-  position: sticky;
-  top: 0;
-  background: linear-gradient(180deg, #f8fafc 0%, #ffffff 60%);
-  z-index: 2;
-  padding: 0.75rem 1rem;
-  font-size: 0.75rem;
-  text-transform: uppercase;
-  letter-spacing: 0.05em;
-  color: var(--color-muted);
-  text-align: left;
-}
-
-.subscription-table th.numeric,
-.subscription-table td.numeric {
-  text-align: right;
-}
-
-.subscription-table td {
-  padding: 0.85rem 1rem;
-  border-bottom: 1px solid color-mix(in srgb, var(--color-border) 85%, transparent);
-=======
   min-width: 760px;
   font-variant-numeric: tabular-nums;
 }
@@ -675,7 +372,6 @@
 .subscription-table td {
   padding: 0.85rem 1rem;
   border-bottom: 1px solid rgba(226, 232, 240, 0.8);
->>>>>>> 219c4d12
   vertical-align: top;
   background: #fff;
 }
@@ -761,11 +457,7 @@
 .subscription-notes {
   margin-top: 0.35rem;
   font-size: 0.85rem;
-<<<<<<< HEAD
-  color: var(--color-muted);
-=======
   color: var(--text-soft);
->>>>>>> 219c4d12
 }
 
 .row-actions {
@@ -800,83 +492,6 @@
   font: inherit;
   padding: 0.45rem 0.5rem;
   border-radius: 10px;
-<<<<<<< HEAD
-  border: 1px solid color-mix(in srgb, var(--color-border) 75%, transparent);
-  background: #fff;
-}
-
-.edit-cell textarea {
-  resize: vertical;
-}
-
-.edit-error {
-  margin-top: 0.4rem;
-  color: var(--color-bad);
-  font-size: 0.85rem;
-  font-weight: 600;
-}
-
-.table-empty {
-  padding: 1.5rem;
-  text-align: center;
-  font-weight: 600;
-  color: var(--color-muted);
-  border-top: 1px solid color-mix(in srgb, var(--color-border) 85%, transparent);
-}
-
-.mobile-card-list {
-  display: none;
-}
-
-.subscription-card {
-  border: 1px solid var(--color-border);
-  border-radius: var(--radius-md);
-  padding: 1rem 1.1rem;
-  background: #fff;
-  display: grid;
-  gap: var(--space-3);
-  box-shadow: var(--shadow-md);
-}
-
-.subscription-card[data-included="false"] {
-  opacity: 0.6;
-}
-
-.subscription-card[data-editing="true"] {
-  border-color: color-mix(in srgb, var(--color-border) 80%, transparent);
-  background: color-mix(in srgb, var(--color-border) 20%, transparent);
-}
-
-.subscription-card__header {
-  display: flex;
-  align-items: center;
-  gap: var(--space-3);
-}
-
-.subscription-card__meta,
-.subscription-card__amounts {
-  display: flex;
-  flex-wrap: wrap;
-  gap: var(--space-3);
-  font-size: 0.9rem;
-  color: var(--color-muted);
-}
-
-.subscription-card__actions {
-  display: flex;
-  gap: var(--space-3);
-}
-
-.subscription-card__actions button {
-  border: 1px solid color-mix(in srgb, var(--color-border) 75%, transparent);
-  background: #fff;
-  border-radius: 999px;
-  padding: 0.4rem 0.9rem;
-  font: inherit;
-  font-size: 0.85rem;
-  font-weight: 600;
-  color: var(--color-text);
-=======
   border: 1px solid rgba(148, 163, 184, 0.5);
   background: #fff;
 }
@@ -959,20 +574,14 @@
   font-size: 0.9rem;
   font-weight: 600;
   color: #0f172a;
->>>>>>> 219c4d12
   cursor: pointer;
   transition: border-color 0.2s ease, background 0.2s ease;
 }
 
 .subscription-card__actions button:hover,
 .subscription-card__actions button:focus-visible {
-<<<<<<< HEAD
-  border-color: color-mix(in srgb, var(--color-accent) 60%, transparent);
-  background: color-mix(in srgb, var(--color-accent) 18%, white);
-=======
   border-color: rgba(34, 197, 94, 0.6);
   background: rgba(34, 197, 94, 0.12);
->>>>>>> 219c4d12
   outline: none;
 }
 
@@ -991,25 +600,6 @@
   resize: vertical;
 }
 
-<<<<<<< HEAD
-.subscription-chart-card {
-  display: grid;
-  gap: var(--space-4);
-}
-
-.subscription-chart-card__header {
-  display: grid;
-  gap: var(--space-2);
-}
-
-.subscription-chart-card__caption {
-  margin: 0;
-  color: var(--color-muted);
-  font-size: 0.95rem;
-}
-
-.subscription-chart-card__canvas {
-=======
 .chart-card {
   display: grid;
   gap: 1.25rem;
@@ -1026,29 +616,20 @@
 }
 
 .chart-card__canvas {
->>>>>>> 219c4d12
   display: grid;
   place-items: center;
   min-height: 320px;
   position: relative;
 }
 
-<<<<<<< HEAD
-.subscription-chart-card__canvas canvas {
-=======
 .chart-card__canvas canvas {
->>>>>>> 219c4d12
   max-width: 100%;
   max-height: 360px;
 }
 
 .chart-empty {
   margin: 0;
-<<<<<<< HEAD
-  color: var(--color-muted);
-=======
   color: var(--text-soft);
->>>>>>> 219c4d12
   font-size: 0.95rem;
   text-align: center;
 }
@@ -1063,13 +644,6 @@
     grid-template-columns: 1fr;
   }
 
-<<<<<<< HEAD
-  .subscription-form__field--notes {
-    grid-column: auto;
-  }
-
-  .subscription-options--checkboxes label {
-=======
   .controls-card__divider {
     display: none;
   }
@@ -1085,17 +659,12 @@
   }
 
   .controls-options--checkboxes label {
->>>>>>> 219c4d12
     min-width: calc(50% - 0.65rem);
   }
 }
 
 @media (max-width: 820px) {
-<<<<<<< HEAD
-  .subscription-summary__grid {
-=======
   .summary-grid {
->>>>>>> 219c4d12
     grid-template-columns: repeat(2, minmax(0, 1fr));
   }
 }
@@ -1105,11 +674,7 @@
     grid-template-columns: 1fr;
   }
 
-<<<<<<< HEAD
-  .subscription-options--checkboxes label {
-=======
   .controls-options--checkboxes label {
->>>>>>> 219c4d12
     min-width: 100%;
   }
 
@@ -1128,11 +693,7 @@
 
   .mobile-card-list {
     display: grid;
-<<<<<<< HEAD
-    gap: var(--space-4);
-=======
     gap: 1rem;
->>>>>>> 219c4d12
   }
 }
 
