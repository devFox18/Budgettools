--- conflicted
+++ resolved
@@ -6,11 +6,7 @@
  */
 (() => {
   /** Redesign Notes
-<<<<<<< HEAD
-   * IA: Savings-style hero leads into totals, then manage controls, the subscription list, and chart for a top-down narrative.
-=======
    * IA: Totals surface first, followed by manage controls, the subscription list, then the chart for a top-down narrative.
->>>>>>> 219c4d12
    * Components: Summary cards, manage controls (filters/actions + add form), responsive table/mobile cards, and Chart.js donut.
    * Extension points: Drop in new filters/actions or additional summary tiles without rewriting persistence or render loops.
    */
